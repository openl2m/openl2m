--- conflicted
+++ resolved
@@ -36,24 +36,6 @@
 app_name = "openl2m"
 urlpatterns = [
     # / view redirects to the "switches" app
-<<<<<<< HEAD
-    path('', lambda r: HttpResponseRedirect('switches/'), name='home'),
-    # our own customized form for logout
-    # note that we capture login/logout signals in "users/models.py", so we can add log entries
-    path(r'logout/', LogoutView.as_view(), name='logout'),
-    path(r'admin/logout/', LogoutView.as_view(), name='logout'),
-    path(r'accounts/login/', LoginView.as_view(), name='login'),
-    # override some of the password templates, so we can disabled that for ldap
-    path(
-        r'accounts/password_change/',
-        PasswordChangeView.as_view(template_name="registration/password_change.html"),
-        name='password_change',
-    ),
-    path(
-        r'accounts/password_change/done/',
-        PasswordChangeDoneView.as_view(template_name="registration/password_change_done.html"),
-        name='password_change_done',
-=======
     path("", lambda r: HttpResponseRedirect("switches/"), name="home"),
     # our own customized form for logout
     # note that we capture login/logout signals in "users/models.py", so we can add log entries
@@ -68,28 +50,17 @@
     ),
     path(
         r"accounts/password_change/done/",
-        PasswordChangeDoneView.as_view(
-            template_name="registration/password_change_done.html"
-        ),
+        PasswordChangeDoneView.as_view(template_name="registration/password_change_done.html"),
         name="password_change_done",
->>>>>>> d763a0f7
     ),
     # and the rest are not used:
     # url(r'^accounts/$', include('django.contrib.auth.urls')),
     # application paths
-<<<<<<< HEAD
-    path(r'switches/', include('switches.urls')),
-    # user profiles, etc.
-    path(r'users/', include('users.urls')),
-    # Admin - customized, see admin.py
-    path(r'admin/', admin_site.urls),
-=======
     path(r"switches/", include("switches.urls")),
     # user profiles, etc.
     path(r"users/", include("users.urls")),
     # Admin - customized, see admin.py
     path(r"admin/", admin_site.urls),
->>>>>>> d763a0f7
 ]
 
 if settings.DEBUG and settings.DEBUG_TOOLBAR:
