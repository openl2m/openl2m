--- conflicted
+++ resolved
@@ -209,16 +209,7 @@
             for switch in group.switches.all():
                 if switch.status == SWITCH_STATUS_ACTIVE:
                     # we save the names as well, so we can search them!
-<<<<<<< HEAD
-                    permissions[int(group.id)][int(switch.id)] = (
-                        switch.name,
-                        switch.hostname,
-                        switch.description,
-                        switch.default_view,
-                    )
-=======
                     permissions[int(group.id)][int(switch.id)] = (switch.name, switch.hostname, switch.description, switch.default_view, group.name)
->>>>>>> a130dc9e
 
     save_to_http_session(request, "permissions", permissions)
 
@@ -290,43 +281,16 @@
                     (name, hostname, description, default_view, group_name) = switches[switch_id]
                     # now check the name, hostname for the search pattern:
                     try:
-<<<<<<< HEAD
-                        if re.search(search, name, re.IGNORECASE) or re.search(
-                            search, hostname, re.IGNORECASE
-                        ):
-                            results.append(
-                                (
-                                    str(group_id),
-                                    str(switch_id),
-                                    name,
-                                    description,
-                                    default_view,
-                                )
-                            )
-=======
                         if re.search(search, name, re.IGNORECASE) or re.search(search, hostname, re.IGNORECASE):
                             # regular user, add all occurances of device (likely just one!)
                             results.append((str(group_id), str(switch_id), name, description, default_view, group_name))
                             result_groups[group_name] = True
->>>>>>> a130dc9e
                     except Exception:
                         # invalid search, just ignore!
                         warning = f"{search} - This is an invalid search pattern!"
                         break
 
     # render the template
-<<<<<<< HEAD
-    return render(
-        request,
-        template_name,
-        {
-            "warning": warning,
-            "search": search,
-            "results": results,
-            "results_count": len(results),
-        },
-    )
-=======
     return render(request, template_name, {
         'warning': warning,
         'search': search,
@@ -334,7 +298,6 @@
         'results_count': len(results),
         'group_count': len(result_groups),
     })
->>>>>>> a130dc9e
 
 
 @login_required
@@ -983,18 +946,6 @@
         if new_pvid > 0:
             if iface.lacp_master_index > 0:
                 # LACP member interface, we cannot edit the vlan!
-<<<<<<< HEAD
-                log = Log(
-                    user=request.user,
-                    ip_address=remote_ip,
-                    if_name=iface.name,
-                    switch=switch,
-                    group=group,
-                    type=LOG_TYPE_WARNING,
-                    action=LOG_CHANGE_INTERFACE_PVID,
-                    description=f"Interface {iface.name}: LACP Member, Vlan set to {new_pvid} IGNORED!",
-                )
-=======
                 log = Log(user=request.user,
                           ip_address=remote_ip,
                           if_name=iface.name,
@@ -1003,7 +954,6 @@
                           type=LOG_TYPE_WARNING,
                           action=LOG_CHANGE_INTERFACE_PVID,
                           description=f"Interface {iface.name}: LACP Member, vlan set to {new_pvid} IGNORED!")
->>>>>>> a130dc9e
                 outputs.append(log.description)
                 log.save()
             else:
@@ -1036,13 +986,7 @@
                     counter_increment(COUNTER_CHANGES)
                 else:
                     # already on desired vlan:
-<<<<<<< HEAD
-                    outputs.append(
-                        f"Interface {iface.name}: Ignored, VLAN already {new_pvid}"
-                    )
-=======
                     outputs.append(f"Interface {iface.name}: Ignored, vlan already {new_pvid}")
->>>>>>> a130dc9e
 
         # tired of the old interface description?
         if new_description:
@@ -1137,11 +1081,6 @@
     """
     Manage vlan to a device. Form data will be POST-ed.
     """
-<<<<<<< HEAD
-    group, switch = confirm_access_rights(
-        request=request, group_id=group_id, switch_id=switch_id
-    )
-=======
     group = get_object_or_404(SwitchGroup, pk=group_id)
     switch = get_object_or_404(Switch, pk=switch_id)
 
@@ -1152,7 +1091,6 @@
         error.details = "You are not allowed to edit vlans on this device!"
         counter_increment(COUNTER_ACCESS_DENIED)
         return error_page(request=request, group=False, switch=False, error=error)
->>>>>>> a130dc9e
 
     remote_ip = get_remote_ip(request)
 
@@ -1186,17 +1124,6 @@
             counter_increment(COUNTER_VLAN_MANAGE)
             status = conn.vlan_create(vlan_id=vlan_id, vlan_name=vlan_name)
             if status:
-<<<<<<< HEAD
-                log = Log(
-                    user=request.user,
-                    ip_address=remote_ip,
-                    switch=switch,
-                    group=group,
-                    action=LOG_VLAN_CREATE,
-                    type=LOG_TYPE_CHANGE,
-                    description=f"VLAN {vlan_id} ({vlan_name}) created.",
-                )
-=======
                 log = Log(user=request.user,
                           ip_address=remote_ip,
                           switch=switch,
@@ -1204,38 +1131,17 @@
                           action=LOG_VLAN_CREATE,
                           type=LOG_TYPE_CHANGE,
                           description=f"Vlan {vlan_id} ({vlan_name}) created.",)
->>>>>>> a130dc9e
                 log.save()
                 # need to save changes
                 conn.set_save_needed(True)
                 # and save data in session
                 conn.save_cache()
-<<<<<<< HEAD
-                return success_page(
-                    request=request,
-                    group=group,
-                    switch=switch,
-                    description="New vlan created successfully!",
-                )
-=======
                 return success_page(request=request, group=group, switch=switch, description=f"Vlan {vlan_id} created successfully!")
->>>>>>> a130dc9e
             else:
                 error = Error()
                 error.status = True
                 error.description = f"Error creating vlan {vlan_id}!"
                 error.details = conn.error.details
-<<<<<<< HEAD
-                log = Log(
-                    user=request.user,
-                    ip_address=remote_ip,
-                    switch=switch,
-                    group=group,
-                    action=LOG_VLAN_CREATE,
-                    type=LOG_TYPE_ERROR,
-                    description=f"Error creating VLAN {vlan_id} ({vlan_name}): {conn.error.details}",
-                )
-=======
                 log = Log(user=request.user,
                           ip_address=remote_ip,
                           switch=switch,
@@ -1243,7 +1149,6 @@
                           action=LOG_VLAN_CREATE,
                           type=LOG_TYPE_ERROR,
                           description=f"Error creating vlan {vlan_id} ({vlan_name}): {conn.error.details}",)
->>>>>>> a130dc9e
                 log.save()
                 return error_page(
                     request=request, group=group, switch=switch, error=error
@@ -1258,17 +1163,6 @@
         if conn.vlan_exists(vlan_id) and vlan_name:
             status = conn.vlan_edit(vlan_id=vlan_id, vlan_name=vlan_name)
             if status:
-<<<<<<< HEAD
-                log = Log(
-                    user=request.user,
-                    ip_address=remote_ip,
-                    switch=switch,
-                    group=group,
-                    action=LOG_VLAN_EDIT,
-                    type=LOG_TYPE_CHANGE,
-                    description=f"VLAN {vlan_id} renamed to '{vlan_name}'",
-                )
-=======
                 log = Log(user=request.user,
                           ip_address=remote_ip,
                           switch=switch,
@@ -1276,7 +1170,6 @@
                           action=LOG_VLAN_EDIT,
                           type=LOG_TYPE_CHANGE,
                           description=f"Vlan {vlan_id} renamed to '{vlan_name}'",)
->>>>>>> a130dc9e
                 log.save()
                 # need to save changes
                 conn.set_save_needed(True)
@@ -1294,17 +1187,6 @@
                 error.status = True
                 error.description = f"Error updating vlan {vlan_id}!"
                 error.details = conn.error.details
-<<<<<<< HEAD
-                log = Log(
-                    user=request.user,
-                    ip_address=remote_ip,
-                    switch=switch,
-                    group=group,
-                    action=LOG_VLAN_EDIT,
-                    type=LOG_TYPE_ERROR,
-                    description=f"Error updating VLAN {vlan_id} name to '{vlan_name}': {conn.error.details}",
-                )
-=======
                 log = Log(user=request.user,
                           ip_address=remote_ip,
                           switch=switch,
@@ -1312,7 +1194,6 @@
                           action=LOG_VLAN_EDIT,
                           type=LOG_TYPE_ERROR,
                           description=f"Error updating vlan {vlan_id} name to '{vlan_name}': {conn.error.details}",)
->>>>>>> a130dc9e
                 log.save()
                 return error_page(
                     request=request, group=group, switch=switch, error=error
@@ -1327,17 +1208,6 @@
         if request.user.is_superuser and conn.vlan_exists(vlan_id):
             status = conn.vlan_delete(vlan_id=vlan_id)
             if status:
-<<<<<<< HEAD
-                log = Log(
-                    user=request.user,
-                    ip_address=remote_ip,
-                    switch=switch,
-                    group=group,
-                    action=LOG_VLAN_DELETE,
-                    type=LOG_TYPE_CHANGE,
-                    description=f"VLAN {vlan_id} deleted.",
-                )
-=======
                 log = Log(user=request.user,
                           ip_address=remote_ip,
                           switch=switch,
@@ -1345,7 +1215,6 @@
                           action=LOG_VLAN_DELETE,
                           type=LOG_TYPE_CHANGE,
                           description=f"Vlan {vlan_id} deleted.",)
->>>>>>> a130dc9e
                 log.save()
                 # need to save changes
                 conn.set_save_needed(True)
@@ -1363,17 +1232,6 @@
                 error.status = True
                 error.description = "Error deleting vlan {vlan_id}!"
                 error.details = conn.error.details
-<<<<<<< HEAD
-                log = Log(
-                    user=request.user,
-                    ip_address=remote_ip,
-                    switch=switch,
-                    group=group,
-                    action=LOG_VLAN_DELETE,
-                    type=LOG_TYPE_ERROR,
-                    description=f"Error deleting VLAN {vlan_id}: {conn.error.details}",
-                )
-=======
                 log = Log(user=request.user,
                           ip_address=remote_ip,
                           switch=switch,
@@ -1381,7 +1239,6 @@
                           action=LOG_VLAN_DELETE,
                           type=LOG_TYPE_ERROR,
                           description=f"Error deleting vlan {vlan_id}: {conn.error.details}",)
->>>>>>> a130dc9e
                 log.save()
                 return error_page(
                     request=request, group=group, switch=switch, error=error
@@ -1390,24 +1247,14 @@
             # NOT allowed if you are not super user!
             error = Error()
             error.status = True
-<<<<<<< HEAD
             error.description = (
                 "Access Denied: you need to be SuperUser to delete a VLAN"
             )
-=======
-            error.description = f"Access Denied: vlan {vlan_id} does not exist, or you need to be SuperUser to delete a VLAN"
->>>>>>> a130dc9e
             return error_page(request=request, group=group, switch=switch, error=error)
 
     error = Error()
     error.status = True
-<<<<<<< HEAD
-    error.description = (
-        f"UNKNOWN Vlan Management action: POST={dict(request.POST.items())}"
-    )
-=======
     error.description = f"UNKNOWN vlan management action: POST={dict(request.POST.items())}"
->>>>>>> a130dc9e
     return error_page(request=request, group=group, switch=switch, error=error)
 
 
@@ -1653,9 +1500,6 @@
         return error_page(request=request, group=group, switch=switch, error=error)
 
     # read the submitted form data:
-<<<<<<< HEAD
-    new_pvid = int(request.POST.get("new_pvid", 0))
-=======
     new_pvid = int(request.POST.get('new_pvid', 0))
     # this should not happen:
     if new_pvid == 0:
@@ -1667,7 +1511,6 @@
         error.description = "Could not read new vlan. Please contact your administrator!"
         return error_page(request=request, group=group, switch=switch, error=error)
 
->>>>>>> a130dc9e
     # did the vlan change?
     if interface.untagged_vlan == new_pvid:
         description = f"New vlan {interface.untagged_vlan} is the same, please change the vlan first!"
@@ -2359,10 +2202,6 @@
 
     usage = {}  # usage statistics
 
-<<<<<<< HEAD
-    filter = {"type": int(LOG_TYPE_CHANGE), "timestamp__date": datetime.date.today()}
-    usage["Changes today"] = Log.objects.filter(**filter).count()
-=======
     filter = {}
     filter['timestamp__date'] = datetime.date.today()
     usage['Devices today'] = Log.objects.filter(**filter).values_list('switch_id', flat=True).distinct().count()
@@ -2379,7 +2218,6 @@
     filter['type'] = int(LOG_TYPE_CHANGE)
     filter['timestamp__date'] = datetime.date.today()
     usage['Changes today'] = Log.objects.filter(**filter).count()
->>>>>>> a130dc9e
 
     filter = {
         "type": int(LOG_TYPE_CHANGE),
@@ -3386,7 +3224,6 @@
         switches = permissions[int(group_id)]
         if isinstance(switches, dict) and int(switch_id) in switches.keys():
             return True
-<<<<<<< HEAD
     return False
 
 
@@ -3411,6 +3248,4 @@
             #  if member of group there is no need to check switch!
             return True
     # deny others
-=======
->>>>>>> a130dc9e
     return False