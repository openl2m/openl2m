--- conflicted
+++ resolved
@@ -406,29 +406,6 @@
         log.description = "Bulk Edit Task Submitted (%s) to run at %s" % (task_description, eta)
         log.save()
 
-<<<<<<< HEAD
-        if new_pvid > 0:
-            # make sure we cast the proper type here! Ie this needs an Integer()
-            retval = conn.set_interface_untagged_vlan(if_index, iface.untagged_vlan, new_pvid)
-            log = Log()
-            log.user = request.user
-            log.ip_address = get_remote_ip(request)
-            log.if_index = if_index
-            log.switch = switch
-            log.group = group
-            log.action = LOG_CHANGE_INTERFACE_PVID
-            if retval < 0:
-                error_count += 1
-                log.type = LOG_TYPE_ERROR
-                log.description = "%s: Bulk-Edit Vlan change ERROR: %s" % \
-                    (iface.name, conn.error.description)
-            else:
-                success_count += 1
-                log.type = LOG_TYPE_CHANGE
-                log.description = "%s: Bulk-Edit Vlan set to %s" % (iface.name, new_pvid)
-            outputs.append(log.description)
-            log.save()
-=======
         # create a task to track progress
         task = Task()
         task.user = request.user
@@ -461,40 +438,14 @@
             error.description = "There was an error submitting your task. Please contact your administrator to make sure the job broker is running!"
             error.details = mark_safe("%s<br><br>%s" % (repr(e), traceback.format_exc()))
             return error_page(request, group, switch, error)
->>>>>>> 9677ddb4
 
         # update task:
         task.status = TASK_STATUS_SCHEDULED
         task.celery_task_id = celery_task_id
         task.save()
 
-<<<<<<< HEAD
-            log = Log()
-            log.user = request.user
-            log.ip_address = get_remote_ip(request)
-            log.if_index = if_index
-            log.switch = switch
-            log.group = group
-            log.action = LOG_CHANGE_INTERFACE_ALIAS
-            # make sure we cast the proper type here! Ie this needs an string
-            retval = conn._set(IFMIB_ALIAS + "." + str(if_index), iface_new_alias, 'OCTETSTRING')
-            if retval < 0:
-                error_count += 1
-                log.type = LOG_TYPE_ERROR
-                log.description = "%s: Bulk-Edit Descr ERROR: %s" % \
-                    (iface.name, conn.error.description)
-                log.save()
-                return error_page(request, group, switch, conn.error)
-            else:
-                success_count += 1
-                log.type = LOG_TYPE_CHANGE
-                log.description = "%s: Bulk-Edit Descr set OK" % iface.name
-            outputs.append(log.description)
-            log.save()
-=======
         description = "New Bulk-Edit task was submitted to run at %s (task id = %s)" % (eta, task.id)
         return success_page(request, group, switch, mark_safe(description))
->>>>>>> 9677ddb4
 
     # handle regular submit, execute now!
     results = bulkedit_processor(request, request.user.id, group_id, switch_id,
@@ -1366,7 +1317,7 @@
         # does the user have rights to the group of this task?
         permissions = get_from_http_session(request, 'permissions')
         if str(task.group.id) in permisssions.keys():
-            #  if member of group there isno need to check switch!
+            #  if member of group there is no need to check switch!
             return True
     # deny others
     return False