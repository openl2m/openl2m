#
# This file is part of Open Layer 2 Management (OpenL2M).
#
# OpenL2M is free software: you can redistribute it and/or modify it under
# the terms of the GNU General Public License version 3 as published by
# the Free Software Foundation.
#
# This program is distributed in the hope that it will be useful, but WITHOUT
# ANY WARRANTY; without even the implied warranty of MERCHANTABILITY or
# FITNESS FOR A PARTICULAR PURPOSE. See the GNU General Public License for
# more details.  You should have received a copy of the GNU General Public
# License along with OpenL2M. If not, see <http://www.gnu.org/licenses/>.
#
"""
SNMP Library for OpenL2M, based on MIB-2 based RFC standards. Uses the pysnmp library.
Some of the code here is inspired by the NAV (Network Administration Visualized) tool
Various vendor specific implementations that augment this class exist.
"""
import datetime
import ezsnmp
import pprint
import time
from typing import Dict
import traceback

from django.conf import settings
from django.http.request import HttpRequest

# note that we use v3 of the new pysnmp HLAPI. This uses asyncio, instead of the old synchronous.
# see https://docs.lextudio.com/pysnmp/v7.1/
import asyncio
from pysnmp.hlapi.v3arch.asyncio import (
    # get_cmd,
    set_cmd,
    UdpTransportTarget,
    ContextData,
    ObjectType,
    ObjectIdentity,
    SnmpEngine,
    CommunityData,
    UsmUserData,
    usmHMACSHAAuthProtocol,
    usmHMAC128SHA224AuthProtocol,
    usmHMAC192SHA256AuthProtocol,
    usmHMAC256SHA384AuthProtocol,
    usmHMAC384SHA512AuthProtocol,
    usmHMACMD5AuthProtocol,
    usmAesCfb128Protocol,
    usmAesCfb192Protocol,
    usmAesCfb256Protocol,
    usmAesBlumenthalCfb192Protocol,
    usmAesBlumenthalCfb256Protocol,
    usmDESPrivProtocol,
)
from pysnmp.proto.rfc1902 import ObjectName, OctetString

from switches.constants import (
    LOG_TYPE_ERROR,
    LOG_TYPE_WARNING,
    LOG_SNMP_ERROR,
    LOG_UNDEFINED_VLAN,
    LOG_NEW_HOSTNAME_FOUND,
    SNMP_VERSION_2C,
    SNMP_VERSION_3,
    SNMP_V3_SECURITY_NOAUTH_NOPRIV,
    SNMP_V3_SECURITY_AUTH_NOPRIV,
    SNMP_V3_AUTH_MD5,
    SNMP_V3_AUTH_SHA,
    SNMP_V3_AUTH_SHA224,
    SNMP_V3_AUTH_SHA256,
    SNMP_V3_AUTH_SHA384,
    SNMP_V3_AUTH_SHA512,
    SNMP_V3_PRIV_AES,
    SNMP_V3_PRIV_DES,
    SNMP_V3_PRIV_AES192,
    SNMP_V3_PRIV_AES256,
    SNMP_V3_PRIV_AES192C,
    SNMP_V3_PRIV_AES256C,
    SNMP_V3_SECURITY_AUTH_PRIV,
)
from switches.models import Log, Switch, SwitchGroup
from switches.utils import dprint, get_remote_ip

from switches.connect.utils import get_vlan_id_from_l3_interface

# from switches.connect.snmp.utils import *
from switches.connect.constants import (
    IF_TYPE_ETHERNET,
    IF_TYPE_LAGG,
    LACP_IF_TYPE_AGGREGATOR,
    LACP_IF_TYPE_MEMBER,
    LLDP_CHASSIS_TYPE_NONE,
    LLDP_CHASSIC_TYPE_ETH_ADDR,
    LLDP_CHASSIC_TYPE_NET_ADDR,
    LLDP_CHASSIC_TYPE_LOCAL,
    LLDP_PORT_SUBTYPE_CHASSIS_COMPONENT,
    LLDP_PORT_SUBTYPE_PORT_COMPONENT,
    LLDP_PORT_SUBTYPE_LOCAL,
    GVRP_ENABLED,
    ENTITY_CLASS_STACK,
    ENTITY_CLASS_CHASSIS,
    ENTITY_CLASS_MODULE,
    IANA_TYPE_IPV4,
    IANA_TYPE_IPV6,
    POE_PORT_ADMIN_ENABLED,
    POE_PORT_ADMIN_DISABLED,
)
from switches.connect.classes import (
    Interface,
    EthernetAddress,
    Error,
    NeighborDevice,
    PoePort,
    PoePSE,
    PortList,
    StackMember,
    Transceiver,
    Vlan,
)

# from switches.connect.connect import *
from switches.connect.connector import Connector
from switches.connect.snmp.utils import decimal_to_hex_string_ethernet, bytes_ethernet_to_string, get_ip_from_sub_oid
from switches.connect.snmp.constants import (
    snmp_mib_variables,
    ifIndex,
    ifDescr,
    ifType,
    ifMtu,
    ifSpeed,
    ifPhysAddress,
    ifAdminStatus,
    ifOperStatus,
    ifName,
    ifAlias,
    ifHighSpeed,
    sysName,
    sysUpTime,
    sysObjectID,
    sysDescr,
    sysContact,
    sysLocation,
    dot3StatsDuplexStatus,
    dot1qTpFdbPort,
    dot1qNumVlans,
    dot1qGvrpStatus,
    dot1qPortGvrpStatus,
    dot1qVlanCurrentEgressPorts,
    dot1qVlanStatus,
    dot1qVlanStaticEgressPorts,
    dot1qVlanStaticName,
    dot1qVlanStaticUntaggedPorts,
    dot1qVlanStaticRowStatus,
    dot1qPvid,
    dot1dBasePortIfIndex,
    ipAdEntIfIndex,
    ipAdEntNetMask,
    ipv6AddrPfxLength,
    entPhysicalClass,
    entPhysicalDescr,
    entPhysicalSerialNum,
    entPhysicalSoftwareRev,
    entPhysicalModelName,
    syslogMsgTableMaxSize,
    pethMainPsePower,
    pethMainPseOperStatus,
    pethMainPseConsumptionPower,
    pethMainPseUsageThreshold,
    pethPsePortAdminEnable,
    pethPsePortDetectionStatus,
    dot3adAggActorAdminKey,
    dot3adAggPortActorAdminKey,
    ieee8021QBridgeMvrpEnabledStatus,
    ieee8021QBridgeVlanStaticName,
    ieee8021QBridgePortVlanEntry,
    ieee8021QBridgePvid,
    ieee8021QBridgeVlanCurrentEgressPorts,
    ieee8021QBridgeVlanCurrentUntaggedPorts,
    dot1dTpFdbPort,
    ipNetToMediaPhysAddress,
    ipNetToPhysicalPhysAddress,
    #    ipAddressIfIndex,
    ipAddressPrefix,
    ipAddressPrefixOrigin,
    lldpRemChassisId,
    lldpRemPortId,
    lldpRemPortIdSubType,
    lldpRemPortDesc,
    lldpRemSysName,
    lldpRemSysDesc,
    lldpRemSysCapEnabled,
    lldpRemChassisIdSubtype,
    lldpRemManAddrIfSubtype,
    LLDP_REM_MAN_ADDR_TYPE_IFINDEX,
    LLDP_REM_MAN_ADDR_TYPE_SYSTEMPORTNUMBER,
    enterprises,
    enterprise_id_info,
    IF_ADMIN_STATUS_UP,
    IF_OPER_STATUS_UP,
    IF_OPER_STATUS_DOWN,
    vlan_createAndGo,
    vlan_destroy,
    mplsL3VpnVrfName,
    mplsL3VpnVrfDescription,
    mplsL3VpnVrfRD,
    mplsL3VpnVrfOperStatus,
    mplsL3VpnVrfActiveInterfaces,
    MPLS_VRF_STATE_ENABLED,
    mplsL3VpnIfVpnClassification,
    mplsL3VpnIfVpnRouteDistProtocol,
    ifMauType,
    mau_types,
    MAU_TYPE_BASE,
)


class pysnmpHelper:
    """
    Implement functionality we need to do a few simple things to handle snmp data objects
    that are OctetString / BitMap values.

    We use the "pysnmp" library for this, as ezsnmp cannot handle this cleanly,
    especially for uneven byte counts, due to how it maps everything to a unicode string internally!

    Based on the (new) async pysnmp HLAPI version 3 at
        https://docs.lextudio.com/pysnmp/v7.1/docs/api-reference
    with examples at
        https://docs.lextudio.com/pysnmp/v7.1/examples/
    """

    def __init__(self, switch: Switch):
        """
        Initialize the PySnmp bindings
        """
        self.switch = switch  # the Switch() object
        self.error = Error()
        if not self._set_auth_data():
            # cannot set auth data, throw an exception:
            raise Exception(f"{self.error.description}: {self.error.details}")

    # async def run_get(self, oid: str):

    #     snmpEngine = SnmpEngine()

    #     # Get a variable using an SNMP GET
    #     iterator = get_cmd(
    #         snmpEngine,
    #         self._auth_data,
    #         UdpTransportTarget((self.switch.primary_ip4, self.switch.snmp_profile.udp_port)).create(),
    #         ContextData(),
    #         ObjectType(ObjectName(oid)),
    #         lookupMib=False,
    #     )

    #     errorIndication, errorStatus, errorIndex, varBinds = await iterator

    #     if errorIndication:
    #         details = f"ERROR 'errorIndication' in pySNMP Engine: {pprint.pformat(errorStatus)} at {errorIndex and varBinds[int(errorIndex) - 1][0] or '?'}"
    #         snmpEngine.close_dispatcher()
    #         return (True, details)

    #     elif errorStatus:
    #         details = f"ERROR 'errorStatus' in pySNMP PDU: {pprint.pformat(errorStatus)} at {errorIndex and varBinds[int(errorIndex) - 1][0] or '?'}"
    #         snmpEngine.close_dispatcher()
    #         return (True, details)

    #     else:
    #         # store the returned data
    #         (oid, retval) = varBinds
    #         snmpEngine.close_dispatcher()
    #         return (False, retval)

    # def get(self, oid: str) -> tuple[bool, str]:
    #     """
    #     Get a single specific OID value via SNMP
    #     Returns a tuple with (error_status (bool), return_value)
    #     if error, then return_value is string with reason for error
    #     """
    #     if not self.switch:
    #         return (True, "Switch() NOT set!")
    #     if not self._auth_data:
    #         return (True, "Auth Data NOT set!")

    #     return asyncio.run(self.run_get(oid))

    async def run_set_vars(self, vars: tuple):
        """Asyncio implementation of snmp set call. See
        https://docs.lextudio.com/pysnmp/v7.1/docs/hlapi/v3arch/asyncio/manager/cmdgen/setcmd

        Args:
            self: the class instance
            vars (tuple): a tuple of snmp oid (str), and the value (snmp object type) to set.

        Returns:
            (bool): True on success, False on failure and will set self.error accordinglu
        """
        dprint("pysnmpHelper.run_set_vars() running...")

        snmpEngine = SnmpEngine()

        iterator = set_cmd(
            snmpEngine,
            self._auth_data,
            await UdpTransportTarget.create((self.switch.primary_ip4, self.switch.snmp_profile.udp_port)),
            ContextData(),
            *vars,
            lookupMib=False,
        )

        errorIndication, errorStatus, errorIndex, varBinds = await iterator

        if errorIndication:
            self.error.status = True
            self.error.description = "An SNMP error occurred!"
            self.error.details = f"ERROR 'errorIndication' pySNMP Engine: {pprint.pformat(errorStatus)} at {errorIndex and varBinds[int(errorIndex) - 1][0] or '?'}"
            dprint("pysnmp.set_vars() SNMP engine error!")
            snmpEngine.close_dispatcher()
            return False

        elif errorStatus:
            self.error.status = True
            self.error.description = "An SNMP error occurred!"
            self.error.details = f"ERROR 'errorStatus' in pySNMP PDU: {pprint.pformat(errorStatus)} at {errorIndex and varBinds[int(errorIndex) - 1][0] or '?'}"
            dprint("pysnmp.set_vars() SNMP PDU error!")
            snmpEngine.close_dispatcher()
            return False

        dprint("pysnmpHelper.run_set_vars() OK!")
        return True

    def set_vars(self, vars: tuple) -> bool:
        """
        Set a single OID value. Note that 'value' has to be properly typed, see
        https://docs.lextudio.com/pysnmp/v7.1/docs/hlapi/v3arch/asyncio/manager/cmdgen/setcmd

        Args:
            self: the class instance
            vars (tuple): a tuple of snmp oid (str), and the value (snmp object type) to set.

        Returns:
            (bool): True on success, False on failure and will set self.error accordinglu
        """
        dprint("pysnmpHelper.set_vars()")
        if not self._auth_data:
            self.error.status = True
            self.error.description = "Auth Data NOT set!"
            self.error.details = "SNMP authentication data NOT set in config, please update!"
            dprint("pysnmp.set_vars() no auth_data!")
            return False

        dprint("pysnmpHelper.set_vars() about to call async")
        # we now call the worker function to perform this asynchronously
        retval = asyncio.run(self.run_set_vars(vars))

        if not retval:
            dprint("pysnmpHelper().set_vars() returns False")
            return False

        # no errors
        self.error.clear()
        dprint("pysnmpHelper.set_vars() OK")
        return True

    def set(self, oid: str, value) -> bool:
        """
        Set a single OID value. Note that 'value' has to be properly typed, see
        http://snmplabs.com/pysnmp/docs/api-reference.html#pysnmp.smi.rfc1902.ObjectType
        Returns True if success.
        On failure, returns False, and self.error.X will be set
        """
        dprint("pysnmpHelper.set()")
        var = []
        var.append(ObjectType(ObjectIdentity(ObjectName(oid)), value))
        return self.set_vars(var)

    def set_multiple(self, oid_values: list) -> bool:
        """
        Set multiple OIDs in a single atomic snmp set()
        oid_tuples is a list of tuples (oid, value) containing
        the oid as a string, and a properly typed value,
        e.g. OctetString, Integer32, etc...
        Returns True if success.
        On failure, returns False, and self.error.X will be set
        """
        dprint("pysnmpHelper.set_multiple()")
        # first format in the varBinds format needed by pysnmp:
        vars = []
        for oid, value in oid_values:
            vars.append(ObjectType(ObjectIdentity(ObjectName(oid)), value))
        # now call set_vars() to do the work:
        return self.set_vars(vars)

    def _set_auth_data(self) -> bool:
        """
        Set the UsmUserData() for v3 or CommunityData() for v2 based on the device snmp_profile.
        Set the object in the self._auth_data variable.

        Returns:
            (bool): True on success, False on failure, and set the
        """
        if not self.switch:
            # we need a Switch() object!
            self.error.status = True
            self.error.description = "No device found!"
            self.error.details = "Cannot set SNMP authentication, as no device is found!"
            return False

        if self.switch.snmp_profile.version == SNMP_VERSION_2C:
            self._auth_data = CommunityData(self.switch.snmp_profile.community)
            return True

        if self.switch.snmp_profile.version == SNMP_VERSION_3:
            # NoAuthNoPriv
            if self.switch.snmp_profile.sec_level == SNMP_V3_SECURITY_NOAUTH_NOPRIV:
                self._auth_data = UsmUserData(self.switch.snmp_profile.username)
                return True

            # AuthNoPriv
            elif self.switch.snmp_profile.sec_level == SNMP_V3_SECURITY_AUTH_NOPRIV:
                if self.switch.snmp_profile.auth_protocol == SNMP_V3_AUTH_MD5:
                    auth_protocol = usmHMACMD5AuthProtocol
                elif self.switch.snmp_profile.auth_protocol == SNMP_V3_AUTH_SHA:
                    auth_protocol = usmHMACSHAAuthProtocol
                elif self.switch.snmp_profile.auth_protocol == SNMP_V3_AUTH_SHA224:
                    auth_protocol = usmHMAC128SHA224AuthProtocol
                elif self.switch.snmp_profile.auth_protocol == SNMP_V3_AUTH_SHA256:
                    auth_protocol = usmHMAC192SHA256AuthProtocol
                elif self.switch.snmp_profile.auth_protocol == SNMP_V3_AUTH_SHA384:
                    auth_protocol = usmHMAC256SHA384AuthProtocol
                elif self.switch.snmp_profile.auth_protocol == SNMP_V3_AUTH_SHA512:
                    auth_protocol = usmHMAC384SHA512AuthProtocol

                self._auth_data = UsmUserData(
                    self.switch.snmp_profile.username,
                    self.switch.snmp_profile.passphrase,
                    authProtocol=auth_protocol,
                )
                return True

            # AuthPriv
            elif self.switch.snmp_profile.sec_level == SNMP_V3_SECURITY_AUTH_PRIV:
                # authentication protocol
                auth_protocol = usmHMACSHAAuthProtocol  # default to SHA-1
                if self.switch.snmp_profile.auth_protocol == SNMP_V3_AUTH_MD5:
                    auth_protocol = usmHMACMD5AuthProtocol
                elif self.switch.snmp_profile.auth_protocol == SNMP_V3_AUTH_SHA:
                    auth_protocol = usmHMACSHAAuthProtocol
                elif self.switch.snmp_profile.auth_protocol == SNMP_V3_AUTH_SHA224:
                    auth_protocol = usmHMAC128SHA224AuthProtocol
                elif self.switch.snmp_profile.auth_protocol == SNMP_V3_AUTH_SHA256:
                    auth_protocol = usmHMAC192SHA256AuthProtocol
                elif self.switch.snmp_profile.auth_protocol == SNMP_V3_AUTH_SHA384:
                    auth_protocol = usmHMAC256SHA384AuthProtocol
                elif self.switch.snmp_profile.auth_protocol == SNMP_V3_AUTH_SHA512:
                    auth_protocol = usmHMAC384SHA512AuthProtocol

                # privacy protocol
                priv_protocol = usmAesCfb128Protocol  # default to AES-128
                if self.switch.snmp_profile.priv_protocol == SNMP_V3_PRIV_DES:
                    priv_protocol = usmDESPrivProtocol
                elif self.switch.snmp_profile.priv_protocol == SNMP_V3_PRIV_AES:
                    priv_protocol = usmAesCfb128Protocol
                elif self.switch.snmp_profile.priv_protocol == SNMP_V3_PRIV_AES192:
                    priv_protocol = usmAesCfb192Protocol
                elif self.switch.snmp_profile.priv_protocol == SNMP_V3_PRIV_AES256:
                    priv_protocol = usmAesCfb256Protocol
                elif self.switch.snmp_profile.priv_protocol == SNMP_V3_PRIV_AES192C:
                    priv_protocol = usmAesBlumenthalCfb192Protocol
                elif self.switch.snmp_profile.priv_protocol == SNMP_V3_PRIV_AES256C:
                    priv_protocol = usmAesBlumenthalCfb256Protocol

                self._auth_data = UsmUserData(
                    self.switch.snmp_profile.username,
                    self.switch.snmp_profile.passphrase,
                    self.switch.snmp_profile.priv_passphrase,
                    authProtocol=auth_protocol,
                    privProtocol=priv_protocol,
                )
                return True
            else:
                # unknown security level! Should not happen...
                self.error.status = True
                self.error.description = "Unknown Security Level!"
                self.error.description = f"Security Level requested: {self.switch.snmp_profile.sec_level}"
                return False

        # unknown version!
        self.error.status = True
        self.error.description = f"SNMP Version {self.switch.snmp_profile.version} not supported!"
        return False

    # def _parse_oid_with_fixup(self, oid: str, value: Any, snmp_type: str, parser):
    #     """
    #     Parse OID data from the pysnmp library. We need to map data types, as
    #     ezsnmp returns everything as a Python str() object!
    #     Function does not return anything.
    #     """
    #     dprint("\n_parse_oid_with_fixup()")
    #     dprint(f"HANDLING OID: {str(oid)}")
    #     dprint(f" value type = {str(type(value))}")
    #     dprint(f"  snmp_type = {snmp_type}")
    #     dprint(f"     length = {len(value)}")
    #     # change some types, and pass
    #     # pysnmp types:
    #     if 'DisplayString' in snmp_type:
    #         newvalue = str(value)
    #     elif 'OctetString' in snmp_type:
    #         newvalue = str(value)
    #     # ezsnmp types, already str() !
    #     # elif ('OCTETSTR' in snmp_type):
    #     #    dprint("   OCTETSTRING already as str()")
    #     #    #see https://github.com/kamakazikamikaze/easysnmp/issues/91
    #     #    newvalue = value
    #     # elif ('INTEGER' in snmp_type):
    #     #    dprint("   INTEGER to int()")
    #     #    newvalue = int(value)
    #     # elif ('GAUGE' in snmp_type):
    #     #    dprint("   GAUGE to int()")
    #     #    newvalue = int(value)
    #     # elif ('TICKS' in snmp_type):
    #     #    dprint("   TICKS to int()")
    #     #    newvalue = int(value)
    #     # elif ('OBJECTID' in snmp_type):
    #     #    dprint("   OBJECTID already as str()")
    #     #    newvalue = value
    #     else:
    #         # default is already string
    #         newvalue = value

    #     # go parse the oid data
    #     if parser:
    #         # specific data parser
    #         parser(oid, newvalue)
    #     else:
    #         # default parser
    #         self._parse_oid(oid, newvalue)


class SnmpConnector(Connector):
    """
    This class implements a "Generic SNMP" standards-based switch connection interface.
    Note: in "vendors" folder are several classes that implement vendor-specific parts of this generic class.
    """

    def __init__(self, request: HttpRequest, group: SwitchGroup, switch: Switch):
        """
        Initialize the SNMP object

        params:
            request: the HttpRequest object from Django
            group: the SwitchGroup the deviec is a member of.
            switch: the Switch() object for this device.
        """
        dprint("SnmpConnector() __init__")
        super().__init__(request=request, group=group, switch=switch)

        self.vendor_name = "Generic SNMP device"
        self.description = "Generic SNMP connector"  # what type of class is running!

        if self.__class__.__name__ == "SnmpConnector":
            self.add_warning(
                "Device is using the Generic SNMP driver! This means it is not tested, and will likely have unexpected behaviour. Please proceed with caution!"
            )

        # SNMP specific attributes:
        self.object_id = ""  # SNMP system OID value, used to find type of switch
        self.sys_uptime = 0  # sysUptime is a tick count in 1/100th of seconds per tick, since boot
        self.sys_uptime_timestamp = 0  # timestamp when sysUptime was read.
        self.qbridge_port_to_if_index: Dict[int, str] = (
            {}
        )  # this maps Q-Bridge port id as key (int) to MIB-II ifIndex (str)
        self.dot1tp_fdb_to_vlan_index: Dict[int, int] = (
            {}
        )  # forwarding database index to vlan index mapping. Note many switches do not use this...
        self.ip4_to_if_index: Dict[str, str] = (
            {}
        )  # the IPv4 addresses as keys, with stored value ifIndex (string); needed to map netmask to interface
        # self.has_connector = True   # value of IFMIB_CONNECTOR

        # VLAN related variables
        self.vlan_id_by_index: Dict[int, int] = (
            {}
        )  # list of vlan indexes and their vlan ID's. Note on many switches these two are the same!

        # SNMP context related (used in v3 only, for most devices)
        self.vlan_id_context = 0  # non-zero if the current function is running in the context of a specific vlan

        # PoE related:
        self.poe_port_entries: Dict[str, PoePort] = (
            {}
        )  # PoePort() port power entries, used to store until we can map to interface

        # Netmiko is used for SSH connections. Here are some defaults a class can set.
        # Note that for this 'generic' SNMP driver, we don't set defaults!
        # this needs to be overwritten in sub-classes that inherited from us.
        self.netmiko_device_type = ""
        # the command that should be sent to disable screen paging
        # let Netmiko decide this...
        # self.netmiko_disable_paging_command = ""

        # if no Snmp Profile, or profile is R/O, then set connector to read-only:
        if not self.switch.snmp_profile or self.switch.snmp_profile.read_only:
            self.read_only = True

        # capabilities of the snmp drivers:
        self.can_change_admin_status = True
        self.can_change_vlan = True
        self.can_edit_vlans = True
        self.can_change_poe_status = True
        self.can_change_description = True
        self.can_save_config = False  # do we have the ability (or need) to execute a 'save config' or 'write memory' ?
        self.can_reload_all = True  # if true, we can reload all our data (and show a button on screen for this)

        """
        attributes to track ezsnmp library
        """
        self._snmp_session = False  # ezsnmp session object
        # initialize the snmp "connection/session"
        if not self._set_snmp_session():
            dprint("   ERROR: cannot get SNMP session!")
            self.log_error()
            raise Exception("Cannot get SNMP session, did you configure a profile?")

        # caching related. Add attributes that do not get cached:
        self.set_do_not_cache_attribute("_snmp_session")
        self.set_do_not_cache_attribute("poe_port_entries")

    def _set_snmp_session(self, com_or_ctx: str = '') -> bool:
        """
        Get a ezsnmp Session() object for this snmp connection.

        params:
            com_or_ctx - the community to override the snmp profile settings if v2,
                         or the snmp v3 context to use.

        Return:
            (bool) - True if succesful, False if not!

        """
        dprint("_set_snmp_session()")
        if not self.switch.snmp_profile:
            # should never happen!
            dprint("  ERROR: switch.snmp_profile NOT set!")
            return False

        snmp_profile = self.switch.snmp_profile
        if snmp_profile.version == SNMP_VERSION_2C:
            dprint("version 2c")
            # use specific given community, if set:
            if com_or_ctx:
                community = com_or_ctx
            else:
                # use profile setting
                community = snmp_profile.community
            try:
                self._snmp_session = ezsnmp.Session(
                    hostname=self.switch.primary_ip4,
                    version=snmp_profile.version,
                    community=community,
                    remote_port=snmp_profile.udp_port,
                    use_numeric=True,
                    use_sprint_value=False,
                    timeout=settings.SNMP_TIMEOUT,
                    retries=settings.SNMP_RETRIES,
                )
            except Exception as err:
                dprint(f"ERROR with snmp v2 session: {repr(err)}")
                self.add_log(
                    description=f"ERROR with snmp v2 session: {err}", type=LOG_TYPE_ERROR, action=LOG_SNMP_ERROR
                )
                return False

            return True

        # everything else is version 3
        if snmp_profile.version == SNMP_VERSION_3:
            # EzSNMPO does not like empty auth and priv, so set low defaults.
            auth_protocol = "MD5"
            privacy_protocol = "DES"
            security_level = ""
            # NoAuthNoPriv
            if snmp_profile.sec_level == SNMP_V3_SECURITY_NOAUTH_NOPRIV:
                dprint("version 3 NoAuth-NoPriv")
                security_level = u"no_auth_or_privacy"

            # AuthNoPriv
            elif snmp_profile.sec_level == SNMP_V3_SECURITY_AUTH_NOPRIV:
                dprint("version 3 Auth-NoPriv")
                security_level = u"auth_without_privacy"
                if snmp_profile.auth_protocol == SNMP_V3_AUTH_MD5:
                    auth_protocol = u"MD5"
                elif snmp_profile.auth_protocol == SNMP_V3_AUTH_SHA:
                    auth_protocol = u"SHA"
                elif snmp_profile.auth_protocol == SNMP_V3_AUTH_SHA224:
                    auth_protocol = u"SHA-224"
                elif snmp_profile.auth_protocol == SNMP_V3_AUTH_SHA256:
                    auth_protocol = u"SHA-256"
                elif snmp_profile.auth_protocol == SNMP_V3_AUTH_SHA384:
                    auth_protocol = u"SHA-384"
                elif snmp_profile.auth_protocol == SNMP_V3_AUTH_SHA512:
                    auth_protocol = u"SHA-512"
                else:
                    return False

            # AuthPriv
            elif snmp_profile.sec_level == SNMP_V3_SECURITY_AUTH_PRIV:
                dprint("version 3 Auth-Priv")
                security_level = "auth_with_privacy"
                # auth protocols first
                if snmp_profile.auth_protocol == SNMP_V3_AUTH_MD5:
                    auth_protocol = u"MD5"
                elif snmp_profile.auth_protocol == SNMP_V3_AUTH_SHA:
                    auth_protocol = u"SHA"
                elif snmp_profile.auth_protocol == SNMP_V3_AUTH_SHA224:
                    auth_protocol = u"SHA-224"
                elif snmp_profile.auth_protocol == SNMP_V3_AUTH_SHA256:
                    auth_protocol = u"SHA-256"
                elif snmp_profile.auth_protocol == SNMP_V3_AUTH_SHA384:
                    auth_protocol = u"SHA-384"
                elif snmp_profile.auth_protocol == SNMP_V3_AUTH_SHA512:
                    auth_protocol = u"SHA-512"
                else:
                    dprint(f"Invalid AUTH protocol: {snmp_profile.auth_protocol}")
                    return False

                # priv protocols next:
                if snmp_profile.priv_protocol == SNMP_V3_PRIV_DES:
                    privacy_protocol = u"DES"
                elif snmp_profile.priv_protocol == SNMP_V3_PRIV_AES:
                    privacy_protocol = u"AES"
                elif snmp_profile.priv_protocol == SNMP_V3_PRIV_AES192:
                    privacy_protocol = u"AES-192"
                elif snmp_profile.priv_protocol == SNMP_V3_PRIV_AES256:
                    privacy_protocol = u"AES-256"
                elif snmp_profile.priv_protocol == SNMP_V3_PRIV_AES192C:
                    privacy_protocol = u"AES-192C"
                elif snmp_profile.priv_protocol == SNMP_V3_PRIV_AES256C:
                    privacy_protocol = u"AES-256C"
                else:
                    dprint(f"Invalid PRIV protocol: {snmp_profile.priv_protocol}")
                    return False

            else:
                # should never happen:
                dprint(f"  Unknown auth-priv security level: {snmp_profile.sec_level}")
                return False

            # now try to connect with SNMP v3:
            dprint(f"  Trying v3 with: sec_level={security_level}, auth={auth_protocol}, priv={privacy_protocol}")
            if not snmp_profile.passphrase:
                passphrase = ""
            else:
                passphrase = snmp_profile.passphrase
            if not snmp_profile.priv_passphrase:
                priv_passphrase = ""
            else:
                priv_passphrase = snmp_profile.priv_passphrase
            try:
                self._snmp_session = ezsnmp.Session(
                    hostname=self.switch.primary_ip4,
                    version=snmp_profile.version,
                    remote_port=snmp_profile.udp_port,
                    use_numeric=True,
                    use_sprint_value=False,
                    timeout=settings.SNMP_TIMEOUT,
                    retries=settings.SNMP_RETRIES,
                    # here are the v3 specific entries:
                    security_level=security_level,
                    security_username=snmp_profile.username,
                    auth_protocol=auth_protocol,
                    auth_password=passphrase,
                    privacy_protocol=privacy_protocol,
                    privacy_password=priv_passphrase,
                    context=str(com_or_ctx),
                )
                return True

            except Exception as err:
                dprint(f"ERROR with snmp v3 session: {repr(err)}")
                self.add_log(
                    description=f"ERROR with snmp v3 session: {err}", type=LOG_TYPE_ERROR, action=LOG_SNMP_ERROR
                )
                return False

        # unknown SNMP version - this *should* never happen:
        self._snmp_session = False
        self.add_log(
            description=f"ERROR: UNKNOWN snmp version '{snmp_profile.version}'",
            type=LOG_TYPE_ERROR,
            action=LOG_SNMP_ERROR,
        )
        dprint("UNKNOWN snmp version!")
        return False

    """
    The following methods implement basic snmp functionality based on the ezsnmp library (for speed reasons).
    If you want to use some other snmp library, inherit from SnmpConnector()
    and override the basic snmp interfaces get(), get_snmp_branch() set(), set_multiple() and _set_snmp_session()
    This would allow you to implement using pysnmp, netsnmp-python, etc.
    """

    def get(self, oid: str, parser) -> tuple:
        """
        Get a single specific OID value via SNMP
        Returns a tuple with (error_status, return_value)
        if error, then return_value is not defined

        Params:
            oid (str): string name of SNMP OID (e.g. "ifIndex")
            parser (function): pointer name of the function used to parse the result of this MIB walk.

        Returns:
            (error, ret_val): tuple where error is True on error, and self.error() is set.
                            ret_val is the return value from ezsnmp.get() call.
        """
        dprint(f"SnmpConnector.get(oid={oid})")
        self.error.clear()

        # Set a variable using an SNMP SET
        try:
            retval = self._snmp_session.get(oids=oid)
        except Exception as e:
            self.error.status = True
            self.error.description = "Timeout or Access denied"
            self.error.details = f"SNMP Get Error in {e.__class__.__name__}: oid '{oid}': {repr(e)} ({str(type(e))})\n{traceback.format_exc()}"
            dprint(f"   ERROR in get() - Details:\n{self.error.details}\n")
            return (True, None)

        # parse the data, just like returns from get_branch()
        if parser:
            parser(f"{retval.oid}.{retval.oid_index}", str(retval.value))
        else:
            dprint("SnmpConnector.get(): Warning - Return NOT parsed!")

        return (False, retval)

    def get_snmp_branch(self, branch_name: str, parser, max_repetitions: int = settings.SNMP_MAX_REPETITIONS) -> int:
        """
        Bulk-walk a branch of the snmp mib, fill the data in the oid store.
        This finishes when we leave this branch.

        Args:
            branch_name(str):   SNMP OID name, e.g. "system".
            parser(*function):  function to call to parse the MIB data.

        Returns:
            (int): the count of objects returned from the snmp walk, or -1 if error.
            On error, self.error() is set appropriately.
        """
        dprint(f"\n\n### get_snmp_branch({branch_name}) ###\n")
        if branch_name not in snmp_mib_variables.keys():
            self.error.status = True
            self.error.description = f"ERROR: invalid branch name '{branch_name}'"
            dprint(f"+++> INVALID BRANCH NAME: {branch_name}")
            self.add_warning(f"Invalid snmp branch '{branch_name}'")
            # log this as well
            self.add_log(
                type=LOG_TYPE_ERROR,
                action=LOG_SNMP_ERROR,
                description=f"ERROR getting '{branch_name}': invalid branch name",
            )
            return -1

        start_oid = snmp_mib_variables[branch_name]
        # Perform an SNMP walk
        self.error.clear()
        count = 0
        try:
            dprint(f"   Calling BulkWalk {start_oid}")
            start_time = time.time()
            items = self._snmp_session.bulkwalk(oids=start_oid, non_repeaters=0, max_repetitions=max_repetitions)
            stop_time = time.time()
            # Each returned item can be used normally as its related type (str or int)
            # but also has several extended attributes with SNMP-specific information
            for item in items:
                count = count + 1
                oid_found = f"{item.oid}.{item.oid_index}"
                if settings.DEBUG:
                    # Note: with ezsnmp, the returned "item.value" is ALWAYS of type str!
                    # the real SNMP type is indicated in item.snmp_type !!!
                    if item.snmp_type == 'OCTETSTR':
                        if item.value.isprintable():
                            value = item.value
                        else:
                            # for non-printable octetstring, you can use this:
                            # https://github.com/kamakazikamikaze/easysnmp/issues/91
                            value = "CAN NOT PRINT!"
                    else:
                        value = item.value
                    dprint(f"\n\n====> SNMP READ: {oid_found} {item.snmp_type} = {value}")

                # call the mib parser
                parser(oid_found, item.value)

            # add to timing data, for admin use!
            self.add_timing(branch_name, count, stop_time - start_time)

        except Exception as e:
            self.error.status = True
            self.error.description = "A timeout or network error occured!"
            self.error.details = (
                f"SNMP Error: get_snmp_branch {branch_name}, {repr(e)} ({str(type(e))})\n{traceback.format_exc()}"
            )
            dprint(f"   get_snmp_branch({branch_name}): Exception: {e.__class__.__name__}\n{self.error.details}\n")
            # log this as well
            self.add_log(
                type=LOG_TYPE_ERROR,
                action=LOG_SNMP_ERROR,
                description=f"ERROR getting '{branch_name}': {self.error.details}",
            )
            return -1

        dprint(f"get_snmp_branch() returns {count}")
        return count

    def set(self, oid: str, value, snmp_type, parser) -> bool:
        """
        Set a single OID value. Note that 'value' has to be properly typed!
        Returns True if success.
        On failure, returns False, and self.error.X will be set
        """
        dprint(f"SnmpConnector.set(oid={oid}, value={value}, snmp_type={snmp_type})")
        # Set a variable using an SNMP SET
        self.error.clear()
        try:
            self._snmp_session.set(oid=oid, value=value, snmp_type=snmp_type)

        except Exception as e:
            self.error.status = True
            self.error.description = "Access denied"
            self.error.details = f"SNMP Set Error in {e.__class__.__name__}: oid '{oid}', value '{value}', value type '{type(value)}' snmp_type '{snmp_type}', Details: {repr(e)} ({str(type(e))})\n{traceback.format_exc()}"
            dprint(f"   ERROR in set() - Details:\n{self.error.details}\n")
            return False
        dprint("SnmpConnector.set() OK!")

        # parse the data, just like returns from get_branch()
        if parser:
            dprint("SnmpConnector.set() parsing return:")
            parser(str(oid), str(value))
        else:
            dprint("SnmpConnector.set() OK, BUT Return NOT parsed!")

        return True

    def set_multiple(self, oid_values: list) -> bool:
        """
        Set multiple OIDs at the same time, in a single snmp request
        oid_values is a list of tuples (oid, value, type)
        Returns True if success, and if requested, then we also update the
        local oid cache to track the change.
        On failure, returns False, and self.error.X will be set
        """
        dprint(f"SnmpConnector.set_multiple(oid_values={oid_values})")
        # here we go:
        self.error.clear()
        try:
            self._snmp_session.set_multiple(oid_values=oid_values)

        except Exception as e:
            self.error.status = True
            self.error.description = "Access denied"
            self.error.details = f"SNMP Set-Multiple Error in {e.__class__.__name__}: oid values '{oid_values}', error {repr(e)} ({str(type(e))})\n{traceback.format_exc()}"
            dprint(f"   ERROR in set_multiple() - Details:\n{self.error.details}\n")
            return False

        return True

    """
    end of the ezsnmp interfaces
    """

    """
    various methods from the base Connector() class implemented here.
    """

    def get_my_basic_info(self) -> bool:
        """
        Get the basic info for this class of devices (ie snmp devices)
        Bulk-walk the needed MIBs to get the basics of this device:
        System, Interfaces, Aliases, Qbridge and PoE MIBs
        """
        dprint("get_my_basic_info()")
        self.error.clear()
        retval = self._get_system_data()
        if retval != -1:
            retval = self._get_interface_data()
            if retval != -1:
                retval = self._get_vlan_data()
                if retval != -1:
                    retval = self._get_my_ip_addresses()
                    if retval != -1:
                        retval = self._get_lacp_data()
                        if retval != -1:
                            retval = self._get_poe_data()
                            if retval != -1:
                                # try to map poe port info to actual interfaces
                                retval = self._map_poe_port_entries_to_interface()
                                if retval != -1:
                                    retval = self._get_interface_transceiver_types()
                                return True
        return False

    def get_my_client_data(self) -> bool:
        """
        Get additional information about switch ports, eg. ethernet address, counters...
        Note this is never cached, so anytime we get fresh, "live" data!
        """
        # now load the ethernet tables every time, without caching
        if self._get_known_ethernet_addresses():  # no error
            # read LLDP as well
            self._get_lldp_data()
            # and the arp tables (after we found ethernet address, so we can update with IP)
            self._get_arp_data()
            self.switch.save()  # update counters
            return True
        return False

    def get_my_hardware_details(self) -> bool:
        """
        Get all (possible) hardware info, stacking details, etc.
        return True if success, and False if not
        """
        # call the vendor-specific data first, if implemented
        self._get_hardware_data()
        # read Syslog data, if any
        self._get_syslog_msgs()
        return True

    """
    internal class-specific functions
    """

    def _get_ports_from_vlan_bitmap(self, vlan_id: int, byte_string: bytes):
        """Parse the list of all egress ports of a VLAN (tagged + untagged) as a hex byte string
        now look at all the bits in this multi-byte value to find ports on this vlan:

        Args:
            vlan_id (int): the vlan id that this byte string applies to
            byte_string (bytes)): the bitmap showing which ports are a member of this vlan

        Returns:
            n/a
        """
        offset = 0
        for byte in byte_string:
            byte = ord(byte)
            # which bits are set? A hack but it works!
            # note that the bits are actually in system order,
            # ie. bit 1 is first bit in stream, i.e. HIGH order bit!
            if byte & 128:
                port_id = (offset * 8) + 1
                self._add_vlan_to_interface_by_port_id(port_id, vlan_id)
            if byte & 64:
                port_id = (offset * 8) + 2
                self._add_vlan_to_interface_by_port_id(port_id, vlan_id)
            if byte & 32:
                port_id = (offset * 8) + 3
                self._add_vlan_to_interface_by_port_id(port_id, vlan_id)
            if byte & 16:
                port_id = (offset * 8) + 4
                self._add_vlan_to_interface_by_port_id(port_id, vlan_id)
            if byte & 8:
                port_id = (offset * 8) + 5
                self._add_vlan_to_interface_by_port_id(port_id, vlan_id)
            if byte & 4:
                port_id = (offset * 8) + 6
                self._add_vlan_to_interface_by_port_id(port_id, vlan_id)
            if byte & 2:
                port_id = (offset * 8) + 7
                self._add_vlan_to_interface_by_port_id(port_id, vlan_id)
            if byte & 1:
                port_id = (offset * 8) + 8
                self._add_vlan_to_interface_by_port_id(port_id, vlan_id)
            offset += 1

    def _get_untagged_ports_from_vlan_bitmap(self, vlan_id: int, byte_string: bytes):
        """Parse the list of current untagged ports of a VLAN as a hex byte string
        Look at all the bits in this multi-byte value to find ports on this vlan:

        Args:
            vlan_id (int): the vlan id that this byte string applies to
            byte_string (bytes)): the bitmap showing which ports are a member of this vlan

        Returns:
            none
        """
        dprint(f"_get_untagged_ports_from_vlan_bitmap() for vlan {vlan_id}")
        offset = 0
        for byte in byte_string:
            byte = ord(byte)
            # which bits are set? A hack but it works!
            # note that the bits are actually in system order,
            # ie. bit 1 is first bit in stream, i.e. HIGH order bit!
            if byte & 128:
                port_id = (offset * 8) + 1
                self._add_untagged_vlan_to_interface_by_port_id(port_id, vlan_id)
            if byte & 64:
                port_id = (offset * 8) + 2
                self._add_untagged_vlan_to_interface_by_port_id(port_id, vlan_id)
            if byte & 32:
                port_id = (offset * 8) + 3
                self._add_untagged_vlan_to_interface_by_port_id(port_id, vlan_id)
            if byte & 16:
                port_id = (offset * 8) + 4
                self._add_untagged_vlan_to_interface_by_port_id(port_id, vlan_id)
            if byte & 8:
                port_id = (offset * 8) + 5
                self._add_untagged_vlan_to_interface_by_port_id(port_id, vlan_id)
            if byte & 4:
                port_id = (offset * 8) + 6
                self._add_untagged_vlan_to_interface_by_port_id(port_id, vlan_id)
            if byte & 2:
                port_id = (offset * 8) + 7
                self._add_untagged_vlan_to_interface_by_port_id(port_id, vlan_id)
            if byte & 1:
                port_id = (offset * 8) + 8
                self._add_untagged_vlan_to_interface_by_port_id(port_id, vlan_id)
            offset += 1

        #
        # 802.1Q / VLAN related MIB parsers
        #

    def _parse_mib_dot1q_base(self, oid: str, val: str) -> bool:
        """Parse entries in the 'dot1qBase' part of the Q-Bridge mib.
        This contains various 'counters' about numbers of vlans, etc.

        Params:
            oid (str): the SNMP OID to parse
            val (str): the value of the SNMP OID we are parsing

        Returns:
            (boolean): True if we parse the OID, False if not.
        """
        dprint(f"Base _parse_mib_dot1q_base() {str(oid)}")

        # these are part of "dot1qBase":
        sub_oid = oid_in_branch(dot1qNumVlans, oid)
        if sub_oid:
            self.vlan_count = int(val)
            return True

        sub_oid = oid_in_branch(dot1qGvrpStatus, oid)
        if sub_oid:
            if int(val) == GVRP_ENABLED:
                self.gvrp_enabled = True
            return True
        # we did not parse the OID.
        return False

    def _parse_mibs_if_table(self, oid: str, val: str) -> bool:
        """Function to parse the original(old) MIB-II ifTable entries
        This contains the interface index, and a number of other attributes
        The newer IF-MIB (see below) also contains interface attributes.

        Params:
            oid (str): the SNMP OID to parse
            val (str): the value of the SNMP OID we are parsing

        Returns:
            (boolean): True if we parse the OID, False if not.
        """
        dprint(f"Base _parse_mibs_if_table() {str(oid)}")

        oid_end = oid_in_branch(ifIndex, oid)
        if oid_end:
            # ifIndex branch is special, the snmp return "val" is the index, not the oid ending!
            # create new interface object and store, with index as string key!
            return self.add_interface(Interface(val))

        # this is the old ifDescr, superceded by the IF-MIB name
        if_index = oid_in_branch(ifDescr, oid)
        if if_index:
            # set new 'name'. Latter will later be overwritten with ifName bulkwalk
            return self.set_interface_attribute_by_key(if_index, "name", str(val))

        if_index = oid_in_branch(ifType, oid)
        if if_index:
            if_type = int(val)
            if self.set_interface_attribute_by_key(if_index, "type", if_type):
                if if_type != IF_TYPE_ETHERNET:
                    # non-Ethernet interfaces are NOT manageable, no matter who
                    self.set_interface_attribute_by_key(if_index, "manageable", False)
                    self.set_interface_attribute_by_key(
                        if_index, "unmanage_reason", "Access denied: not an Ethernet interface!"
                    )
            return True

        if_index = oid_in_branch(ifMtu, oid)
        if if_index:
            return self.set_interface_attribute_by_key(if_index, "mtu", int(val))

        # the old speed, but really we want HCSpeed from IF-MIB, see below
        if_index = oid_in_branch(ifSpeed, oid)
        if if_index:
            # save this in 1Mbps, as per IF-MIB hcspeed
            return self.set_interface_attribute_by_key(if_index, "speed", int(val) / 1000000)

        # do we care about this one?
        if_index = oid_in_branch(ifPhysAddress, oid)
        if if_index:
            return self.set_interface_attribute_by_key(if_index, "phys_addr", val)

        if_index = oid_in_branch(ifAdminStatus, oid)
        if if_index:
            status = True if int(val) == IF_ADMIN_STATUS_UP else False
            return self.set_interface_attribute_by_key(if_index, "admin_status", status)

        if_index = oid_in_branch(ifOperStatus, oid)
        if if_index:
            status = True if int(val) == IF_OPER_STATUS_UP else False
            return self.set_interface_attribute_by_key(if_index, "oper_status", status)

        """
        if_index = int(oid_in_branch(ifLastChange, oid))
        if if_index:
            return self.set_interface_attribute_by_key(if_index, "last_change", int(val))
        """

        # we did not parse the OID.
        return False

    def _parse_mibs_if_x_table(self, oid: str, val: str) -> bool:
        """Function to parse the more modern IF-MIB "ifXTable" entries
        that contains additional interface information.

        Params:
            oid (str): the SNMP OID to parse
            val (str): the value of the SNMP OID we are parsing

        Returns:
            (boolean): True if we parse the OID, False if not.
        """
        dprint(f"Base _parse_mibs_if_x_table() {str(oid)}")

        if_index = oid_in_branch(ifName, oid)
        if if_index:
            return self.set_interface_attribute_by_key(if_index, "name", str(val))

        if_index = oid_in_branch(ifAlias, oid)
        if if_index:
            return self.set_interface_attribute_by_key(if_index, "description", str(val))

        # ifMIB high speed counter:
        if_index = oid_in_branch(ifHighSpeed, oid)
        if if_index:
            return self.set_interface_attribute_by_key(if_index, "speed", int(val))

        """
        if_index = int(oid_in_branch(ifConnectorPresent, oid))
        if if_index:
            val = int(val)
            if if_index in self.interfaces.keys():
                if val == SNMP_TRUE:
                    self.set_interface_attribute_by_key(if_index, "has_connector", True)
                else:
                    self.set_interface_attribute_by_key(if_index, "has_connector", False)
                    self.set_interface_attribute_by_key(if_index, "manageable", False)
            return True
        """

        # we did not parse the OID.
        return False

    def _parse_mibs_vlan_related(self, oid: str, val: str) -> bool:
        """Function to parse various VLAN related MIB entries
        that contains vlans and vlan-membership information.

        Params:
            oid (str): the SNMP OID to parse
            val (str): the value of the SNMP OID we are parsing

        Returns:
            (boolean): True if we parse the OID, False if not.
        """
        dprint(f"SnmpConnector()._parse_mibs_vlan_related(oid={str(oid)}, val={val}")

        # Map the Q-BRIDGE port id to the MIB-II if_indexes.
        # PortID=0 indicates known ethernet, but unknown port, i.e. ignore
        port_id = int(oid_in_branch(dot1dBasePortIfIndex, oid))
        if port_id:
            dprint(f"  Found dot1dBasePortIfIndex = {port_id}")
            # map port ID (as str) to interface ID (as str)
            if_index = str(val)
            if if_index in self.interfaces.keys():
                dprint(f"  Mapping to if_index = {if_index}")
                self.qbridge_port_to_if_index[port_id] = if_index
                # and map Interface() object back to port ID as well:
                self.set_interface_attribute_by_key(if_index, "port_id", port_id)
            # we parsed it, return true:
            return True

        # List of all available vlans on this switch as by the command "show vlans"
        vlan_id = int(oid_in_branch(dot1qVlanStaticRowStatus, oid))
        if vlan_id:
            dprint(f"  Found dot1qVlanStaticRowStatus for vlan {vlan_id}")
            # for now, just add to the dictionary,
            # we will fill in the initial name below at "VLAN_NAME"
            if vlan_id in self.vlans.keys():
                # currently we don't parse the status, so nothing to do here
                return True
            # else add entry, should never happen!
            self.add_vlan_by_id(vlan_id=vlan_id)
            # assume vlan_id = vlan_index = fdb_index, unless we learn otherwize
            self.vlan_id_by_index[vlan_id] = vlan_id
            self.dot1tp_fdb_to_vlan_index[vlan_id] = vlan_id
            return True

        # The VLAN name
        vlan_id = int(oid_in_branch(dot1qVlanStaticName, oid))
        if vlan_id:
            dprint(f"  Found dot1qVlanStaticName for vlan {vlan_id}")
            # not yet sure how to handle this
            if vlan_id in self.vlans.keys():
                self.vlans[vlan_id].name = val
            else:
                # vlan not found yet, create it
                self.add_vlan_by_id(vlan_id=vlan_id)
                self.vlans[vlan_id].name = val
            return True

        # see if this is static or dynamic vlan
        sub_oid = oid_in_branch(dot1qVlanStatus, oid)
        if sub_oid:
            dprint(f"  Found dot1qVlanStatus for sub_oid {sub_oid}")
            (dummy, v) = sub_oid.split('.')
            vlan_id = int(v)
            status = int(val)
            if vlan_id in self.vlans.keys():
                self.vlans[vlan_id].status = status
            else:
                # only should happen for non-permanent vlans, we should know static vlans by now!
                self.add_vlan_by_id(vlan_id=vlan_id)
                self.vlans[vlan_id].status = status
            return True

        # The VLAN ID assigned to ***untagged*** frames - dot1qPvid, indexed by dot1dBasePort
        # ie. lookup ifIndex with _get_if_index_from_port_id(port_id)
        # IMPORTANT: IF THE INTERFACE IS TAGGED, this value is 1, and typically incorrect!!!
        port_id = int(oid_in_branch(dot1qPvid, oid))
        if port_id:
            dprint(f"  Found dot1qPvid for port_id {port_id}")
            if_index = self._get_if_index_from_port_id(port_id)
            # not yet sure how to handle this. val is 'untagged vlan'
            untagged_vlan = int(val)
            self.set_interface_attribute_by_key(if_index, "untagged_vlan", untagged_vlan)
            if untagged_vlan not in self.vlans.keys():
                # vlan not defined on switch!
                self.set_interface_attribute_by_key(if_index, "disabled", True)
                self.set_interface_attribute_by_key(
                    if_index, "unmanage_reason", f"Untagged vlan {untagged_vlan} is NOT defined on switch"
                )
                warning = f"Undefined vlan {untagged_vlan} on {self.interfaces[if_index].name}"
                self.add_warning(warning)
                # log this as well
                log = Log(
                    user=self.request.user,
                    group=self.group,
                    switch=self.switch,
                    ip_address=get_remote_ip(self.request),
                    if_index=if_index,
                    type=LOG_TYPE_ERROR,
                    action=LOG_UNDEFINED_VLAN,
                    description=f"ERROR: {warning}",
                )
                if self.request:
                    log.user = self.request.user
                log.save()
                # not sure what to do here
            return True

        # The .0 is the timefilter that we set to 0 to (hopefully) deactivate the filter
        # The set of ports that are transmitting traffic for this VLAN as either tagged or untagged frames.
        # CURRENT_VLAN_EGRESS_PORTS = QBRIDGENODES['dot1qVlanCurrentEgressPorts']['oid'] + '.0'
        # NOTE: this is a READ-ONLY variable!

        """
        # this is the bitmap of current untagged ports in vlans (see also above dot1qVlanStaticEgressPorts)
        sub_oid = oid_in_branch(dot1qVlanCurrentUntaggedPorts, oid)
        if sub_oid:
            dprint(f"  Found dot1qVlanCurrentUntaggedPorts for sub_oid {sub_oid}")
            (dummy, v) = sub_oid.split('.')
            vlan_id = int(v)
            if vlan_id not in self.vlans.keys():
                # not likely, but just in case:
                self.add_vlan_by_id(vlan_id=vlan_id)
            # store bitmap for later use
            self.vlans[vlan_id].untagged_ports_bitmap = val
            return True
        """

        """
        # List of all static egress ports of a VLAN (tagged + untagged) as a hexstring
        # dot1qVlanStaticEgressPorts - READ-WRITE variable
        # we read and store this so we have it ready to WRITE by setting a bit value, when we update the vlan on a port!
        vlan_id = int(oid_in_branch(dot1qVlanStaticEgressPorts, oid))
        if vlan_id:
            dprint(f"  Found dot1qVlanStaticEgressPorts for vlan {vlan_id}")
            if vlan_id not in self.vlans.keys():
                # not likely, we should know by now, but just in case.
                self.add_vlan_by_id(vlan_id=vlan_id)
            # store it!
            self.vlans[vlan_id].static_egress_portlist.from_unicode(val)
            return True
        """

        # this is the bitmap of static untagged ports in vlans (see also above dot1qVlanCurrentEgressPorts)
        vlan_id = int(oid_in_branch(dot1qVlanStaticUntaggedPorts, oid))
        if vlan_id:
            dprint(f"  Found dot1qVlanStaticUntaggedPorts for vlan {vlan_id}")
            if vlan_id not in self.vlans.keys():
                # unlikely, we should know by now, but just in case
                self.add_vlan_by_id(vlan_id=vlan_id)
            # store for later use:
            # self.vlans[vlan_id].untagged_ports_bitmap.from_unicode(val)
            # now look at all the bits in this multi-byte value to find ports on this vlan:
            self._get_untagged_ports_from_vlan_bitmap(vlan_id=int(vlan_id), byte_string=val)
            return True

        # List of all egress ports of a VLAN (tagged + untagged) as a hexstring
        # dot1qVlanCurrentEgressPorts
        sub_oid = oid_in_branch(dot1qVlanCurrentEgressPorts, oid)
        if sub_oid:
            dprint(f"  Found dot1qVlanCurrentEgressPorts for sub_oid {sub_oid}")
            # sub oid part is dot1qVlanCurrentEgressPorts.timestamp.vlan_id = bitmap
            (time_val, v) = sub_oid.split('.')
            vlan_id = int(v)
            # check if vlan is globally defined on switch:
            if vlan_id not in self.vlans.keys():
                # not likely, we should know vlan by now, but just in case!
                self.add_vlan_by_id(vlan_id=vlan_id)
            # store the egress port list, as some switches need this when setting untagged vlans
            self.vlans[vlan_id].current_egress_portlist.from_unicode(val)
            # now look at all the bits in this multi-byte value to find ports on this vlan:
            offset = 0
            for byte in val:
                byte = ord(byte)
                # which bits are set? A hack but it works!
                # note that the bits are actually in system order,
                # ie. bit 1 is first bit in stream, i.e. HIGH order bit!
                if byte & 128:
                    port_id = (offset * 8) + 1
                    self._add_vlan_to_interface_by_port_id(port_id, vlan_id)
                if byte & 64:
                    port_id = (offset * 8) + 2
                    self._add_vlan_to_interface_by_port_id(port_id, vlan_id)
                if byte & 32:
                    port_id = (offset * 8) + 3
                    self._add_vlan_to_interface_by_port_id(port_id, vlan_id)
                if byte & 16:
                    port_id = (offset * 8) + 4
                    self._add_vlan_to_interface_by_port_id(port_id, vlan_id)
                if byte & 8:
                    port_id = (offset * 8) + 5
                    self._add_vlan_to_interface_by_port_id(port_id, vlan_id)
                if byte & 4:
                    port_id = (offset * 8) + 6
                    self._add_vlan_to_interface_by_port_id(port_id, vlan_id)
                if byte & 2:
                    port_id = (offset * 8) + 7
                    self._add_vlan_to_interface_by_port_id(port_id, vlan_id)
                if byte & 1:
                    port_id = (offset * 8) + 8
                    self._add_vlan_to_interface_by_port_id(port_id, vlan_id)
                offset += 1
            return True

        # we did not parse the OID.
        return False

    def _parse_mibs_mvrp(self, oid: str, val: str) -> bool:
        """Parse all the GRVP / MVRP related mib entries

        Params:
            oid (str): the SNMP OID to parse
            val (str): the value of the SNMP OID we are parsing

        Returns:
            (boolean): True if we parse the OID, False if not.
        """
        dprint(f"Base _parse_mibs_mvrp() {str(oid)}")

        # the per-switchport GVRP setting:
        port_id = int(oid_in_branch(dot1qPortGvrpStatus, oid))
        if port_id:
            if_index = self._get_if_index_from_port_id(port_id)
            if int(val) == GVRP_ENABLED:
                self.set_interface_attribute_by_key(if_index, "gvrp_enabled", True)
            return True

        # is MVRP globally enabled on device ?
        sub_oid = oid_in_branch(ieee8021QBridgeMvrpEnabledStatus, oid)
        if sub_oid:
            if int(val) == GVRP_ENABLED:
                self.gvrp_enabled = True
            return True

        # we did not parse the OID.
        return False

    def _parse_mibs_ether_like(self, oid: str, val: str) -> bool:
        """Parse a few entries in the ETHER-LIKE MIB.

        Params:
            oid (str): the SNMP OID to parse
            val (str): the value of the SNMP OID we are parsing

        Returns:
            (boolean): True if we parse the OID, False if not.
        """
        dprint(f"Base _parse_mibs_ether_like() {str(oid)} = {val}")

        # dot3 interface duplex status information:
        if_index = oid_in_branch(dot3StatsDuplexStatus, oid)
        if if_index:
            return self.set_interface_attribute_by_key(if_index, "duplex", int(val))

        # we did not parse the OID.
        return False

    def _parse_and_set_mau_type(self, if_index: str, mau_value: str) -> bool:
        """Parse the MAU MIB value, and if of interest assigned to interface.transceiver
        Params:
            if_index (str): the key to the Interface() object, typically ifIndex
            mau_value (str): the string indicating the MAU type, defined in the MIB.

        Returns:
            (bool): True is assigned, False if not.
        """
        dprint(f"Base _parse_and_set_mau_type() ifIndex {if_index} = {mau_value}")

        # see if this is a type we want to look at:
        if mau_value.startswith(MAU_TYPE_BASE):
            type = mau_value[len(MAU_TYPE_BASE) :]
            # dprint(f"Found MAU type {type}")
            if int(type) in mau_types:
                dprint("  Adding MAU info to interface")
                iface = self.get_interface_by_key(key=if_index)
                if iface:
                    # dprint(f"Found interface {iface.name}")
                    trx = Transceiver()
                    trx.type = mau_types[int(type)]
                    iface.transceiver = trx
                    return True
        return False

    def _parse_mibs_if_mau_type(self, oid: str, val: str) -> bool:
        """Parse a few entries in the MAU MIB.
        See https://github.com/librenms/librenms/blob/master/mibs/MAU-MIB
        This defines transceiver types.

        Params:
            oid (str): the SNMP OID to parse
            val (str): the value of the SNMP OID we are parsing

        Returns:
            (boolean): True if we parse the OID, False if not.
        """
        dprint(f"Base _parse_mibs_if_mau_type() {str(oid)} = {val}")

        # get MAU "transceiver" type information:
        # technically, we have to first read the mapping in ifMauIfIndex to get ifIndex
        # but all implementations we've seen use the ifIndex in the OID,
        # so we can parse ifIndex direct from sub_oid !
        sub_oid = oid_in_branch(ifMauType, oid)
        if sub_oid:
            # the sub_oid is "<if_index>.<sub-port>"
            if_index = sub_oid.split(".")[0]
            # dprint("Found interface index {if_index}")
            self._parse_and_set_mau_type(if_index=if_index, mau_value=val)

            # # see if this is a type we want to mark down:
            # if val.startswith(MAU_TYPE_BASE):
            #     type = val[len(MAU_TYPE_BASE) :]
            #     # dprint(f"Found MAU type {type}")
            #     if int(type) in mau_types:
            #         iface = self.get_interface_by_key(key=if_index)
            #         if iface:
            #             # dprint(f"Found interface {iface.name}")
            #             trx = Transceiver()
            #             trx.type = mau_types[int(type)]
            #             iface.transceiver = trx

            # we parsed it
            return True

        # we did not parse the OID.
        return False

    # def _parse_mibs_if_stack(self, oid: str, val: str) -> bool:
    #     """Parse a few entries in the IF-MIB ifStack entries."""
    #     # TO ADD:
    #     # ifStackHigherLayer = '.1.3.6.1.2.1.31.1.2.1.1'
    #     # ifStackLowerLayer =  '.1.3.6.1.2.1.31.1.2.1.2'
    #     # ifStackStatus =      '.1.3.6.1.2.1.31.1.2.1.3'

    #     # we did not parse the OID.
    #     return False

    def _parse_mibs_ieee_qbridge_vlan_static_name(self, oid: str, val: str) -> bool:
        """
        Parse IEEE 802.1Q bridge Mibs vlan static names

        Params:
            oid (str): the SNMP OID to parse
            val (str): the value of the SNMP OID we are parsing

        Returns:
            (boolean): True if we parse the OID, False if not.
        """
        dprint(f"_parse_mibs_ieee_qbridge_vlan_static_name() {oid} = {val}")

        retval = oid_in_branch(ieee8021QBridgeVlanStaticName, oid)
        if retval:
            vlan_id = int(retval)
            # dprint(f"Aruba VLAN {vlan_id} name '{val}'")
            v = Vlan(id=vlan_id, name=val)
            self.add_vlan(v)
            return True

        return False

    def _parse_mibs_ieee_qbridge_pvid(self, oid: str, val: str) -> bool:
        """Parse IEEE 802.1Q bridge Mibs
        Params:
            oid (str): the SNMP OID to parse
            val (str): the value of the SNMP OID we are parsing

        Returns:
            (boolean): True if we parse the OID, False if not.

        """
        dprint(f"_parse_mibs_ieee_qbridge_pvid() {oid} = {val}")

        sub_oid = oid_in_branch(ieee8021QBridgePvid, oid)
        if sub_oid:
            dprint(f"Found ieee8021QBridgePvid for sub_oid '{sub_oid}")
            # sub-oid is <some integer>.<if_index>
            # we dont care about the integer (not sure what it is)
            # we cheat, we know last number is ifIndex:
            if_index = sub_oid.split('.')[-1]
            # val" is the untagged vlan of this ifIndex
            untagged_vlan = int(val)
            self.set_interface_attribute_by_key(if_index, "untagged_vlan", untagged_vlan)
            if untagged_vlan not in self.vlans.keys():
                # vlan not defined on switch!
                # should not happen, unless we missed something with MVRP
                self.set_interface_attribute_by_key(if_index, "disabled", True)
                self.set_interface_attribute_by_key(
                    if_index, "unmanage_reason", f"Untagged vlan {untagged_vlan} is NOT defined on switch"
                )
                warning = f"Undefined vlan {untagged_vlan} on {self.interfaces[if_index].name}"
                self.add_warning(warning)
                # log this as well
                log = Log(
                    user=self.request.user,
                    group=self.group,
                    switch=self.switch,
                    ip_address=get_remote_ip(self.request),
                    if_index=if_index,
                    type=LOG_TYPE_ERROR,
                    action=LOG_UNDEFINED_VLAN,
                    description=f"ERROR: {warning}",
                )
                if self.request:
                    log.user = self.request.user
                log.save()
                # not sure what else to do here
            return True  # parsed!

        return False

    def _parse_mibs_ieee_qbridge_vlan_current_egress_ports(self, oid: str, val: str) -> bool:
        """
        Parse IEEE 802.1Q bridge vlan data for current egress ports.

        Params:
            oid (str): the SNMP OID to parse
            val (str): the value of the SNMP OID we are parsing

        Returns:
            (boolean): True if we parse the OID, False if not.
        """
        dprint(f"_parse_mibs_ieee_qbridge_vlan_current_untagged() {oid} = {val}")

        sub_oid = oid_in_branch(ieee8021QBridgeVlanCurrentEgressPorts, oid)
        if sub_oid:
            # vlans with port members
            dprint(f"Found ieee8021QBridgeVlanCurrentEgressPorts, sub_oid = '{sub_oid}'")
            # sub oid part is ieee8021QBridgeVlanCurrentEgressPorts.instance.timestamp.vlan_id = bitmap
            (ignore, time_val, v) = sub_oid.split('.')
            vlan_id = int(v)
            # check if vlan is globally defined on switch:
            if vlan_id not in self.vlans.keys():
                # not likely, we should know vlan by now, but just in case!
                self.add_vlan_by_id(vlan_id=vlan_id)
            # store the egress port list, as some switches need this when setting untagged vlans
            self.vlans[vlan_id].current_egress_portlist.from_unicode(val)
            # and go figure out what ports are part of this vlan:
            self._get_ports_from_vlan_bitmap(vlan_id=vlan_id, byte_string=val)
            return True

        return False

    def _parse_mibs_ieee_qbridge_vlan_current_untagged_ports(self, oid: str, val: str) -> bool:
        """
        Parse IEEE 802.1Q bridge vlan data for current untagged ports.

        Params:
            oid (str): the SNMP OID to parse
            val (str): the value of the SNMP OID we are parsing

        Returns:
            (boolean): True if we parse the OID, False if not.
        """
        dprint(f"_parse_mibs_ieee_qbridge_vlan_current_untagged() {oid} = {val}")

        sub_oid = oid_in_branch(ieee8021QBridgeVlanCurrentUntaggedPorts, oid)
        if sub_oid:
            dprint("Found ieee8021QBridgeVlanCurrentUntaggedPorts ")
            dprint("parsing ignored for now (not functional!)")
            # # sub oid part is ieee8021QBridgeVlanCurrentUntaggedPorts.somthing.instance.vlan_id = bitmap
            # (ignore, ignore2, v) = sub_oid.split('.')
            # vlan_id = int(v)
            # # check if vlan is globally defined on switch:
            # if vlan_id not in self.vlans.keys():
            #     # not likely, we should know vlan by now, but just in case!
            #     self.add_vlan_by_id(vlan_id=vlan_id)
            # # figure out untagged ports based on the bitmap
            # self._get_untagged_ports_from_vlan_bitmap(vlan_id=vlan_id, byte_string=val)
            return True

        return False

    #
    # Original "dot1d Bridge MIB" Known Ethernet MIB parsing
    #
    def _parse_mibs_dot1d_bridge_eth(self, oid: str, val: str) -> bool:
        """
        Parse a single OID with data returned from the Q-Bridge Ethernet MIBs

        Params:
            oid (str): the SNMP OID to parse
            val (str): the value of the SNMP OID we are parsing

        Returns:
            (boolean): True if we parse the OID, False if not.
        """
        dprint("_parse_mibs_dot1d_bridge_eth()")

        # Q-Bridge Ethernet addresses known
        eth_decimals = oid_in_branch(dot1dTpFdbPort, oid)
        if eth_decimals:
            # the 6 decimals returned past OID are 6 numbers representing the MAC address!
            # they need to be converted to hex values with hyphens aa-bb-cc-11-22-33
            eth_string = decimal_to_hex_string_ethernet(eth_decimals)
            port_id = val
            # PortID=0 indicates known ethernet, but unknown port, i.e. ignore
            if int(port_id) > 0:
                # now port_id should map to the interface_id!
                if_index = self._get_if_index_from_port_id(port_id)
                if if_index in self.interfaces.keys():
                    e = EthernetAddress(eth_string)
                    # make sure we use consistent string representation of this ethernet address:
                    e.dialect = settings.MAC_DIALECT
                    if self.vlan_id_context > 0:
                        e.vlan_id = self.vlan_id_context
                        # we use string representation of the EthernetAddress() object
                        # to make sure we use a consistent key.
                        # See below were we find this entry in _parse_mibs_net_to_media()
                        # and _parse_mibs_q_bridge_eth()
                    if str(e) not in self.interfaces[if_index].eth:
                        self.interfaces[if_index].eth[str(e)] = e
                        self.eth_addr_count += 1
                        dprint(f"  Added MAC address: {e}")
                    else:
                        dprint(f"  Duplicate MAC: {e}")
                else:
                    dprint(f"  if_index = {if_index}: NOT FOUND!")
            return True
        return False

    #
    # Newer Q-Bridge Known Ethernet MIB parsing
    #
    def _parse_mibs_q_bridge_eth(self, oid: str, val: str) -> bool:
        """
        Parse a single OID with data returned from the Q-Bridge Ethernet MIBs

        Params:
            oid (str): the SNMP OID to parse
            val (str): the value of the SNMP OID we are parsing

        Returns:
            (boolean): True if we parse the OID, False if not.
        """
        dprint("_parse_mibs_q_bridge_eth()")

        # Q-Bridge Ethernet addresses known
        fdb_eth_decimals = oid_in_branch(dot1qTpFdbPort, oid)
        if fdb_eth_decimals:
            # decimals returned are fdb index and then 6 numbers representing the MAC address!
            # e.g.    458752.120.72.89.101.150.155
            # fdb_index maps back to the vlan id!
            (fdb_index, eth_decimals) = fdb_eth_decimals.split('.', 1)
            # the last 6 decimals need to be converted to hex values with hyphens aa-bb-cc-11-22-33
            eth_string = decimal_to_hex_string_ethernet(eth_decimals)
            port_id = int(val)
            fdb_index = int(fdb_index)
            # PortID=0 indicates known ethernet, but unknown port, i.e. ignore
            if port_id:
                if_index = self._get_if_index_from_port_id(port_id)
                if if_index in self.interfaces.keys():
                    # make sure we use consistent string representation of this ethernet address:
                    e = EthernetAddress(eth_string)
                    e.dialect = settings.MAC_DIALECT
                    if self.vlan_id_context > 0:
                        # we are explicitly in a vlan context! (vendor specific implementation)
                        e.vlan_id = self.vlan_id_context
                    else:
                        # see if we can use Forward DB mapping:
                        # double lookup: from fdb index find vlan index, then from vlan index find vlan id!
                        """
                        vlan_index = self.dot1tp_fdb_to_vlan_index.get(fdb_index, 0)
                        vlan_id = self.vlan_id_by_index.get(vlan_index, 0)
                        dprint(f"Eth found in fdb_index {fdb_index} => vlan_index {vlan_index} => vlan_id {vlan_id}")
                        """
                        e.vlan_id = self.vlan_id_by_index.get(self.dot1tp_fdb_to_vlan_index.get(fdb_index, 0), 0)
                        # if vlan_id is still 0, if could be the fbd_index is the vlan id!
                        if e.vlan_id == 0:
                            # if fdb_index is a valid vlan id, assume so!
                            if fdb_index in self.vlans.keys():
                                e.vlan_id = fdb_index
                    dprint(f"  NEW MAC: {e}, vlan: {e.vlan_id}, interface {self.interfaces[if_index].name}")
                    if str(e) not in self.interfaces[if_index].eth:
                        self.interfaces[if_index].eth[str(e)] = e
                        self.eth_addr_count += 1
                        dprint("  Ethernet Added!")
                    else:
                        dprint(f"  Duplicate MAC: {e}")
                else:
                    dprint(f"  if_index = {if_index}: NOT FOUND!")
            return True
        return False

    def _parse_mibs_net_to_media(self, oid: str, val: str) -> bool:
        """
        Parse a single OID with data returned from the Old-Style Net-To-Media (ie ARP) mibs

        Params:
            oid (str): the SNMP OID to parse
            val (str): the value of the SNMP OID we are parsing

        Returns:
            (boolean): True if we parse the OID, False if not.
        """
        dprint("_parse_mibs_net_to_media()")

        # Read the old style ipNetToMedia tables
        # we take some shortcuts here by not using the mappings through ipNetToMediaIfIndex and ipNetToMediaNetAddress
        # OID format is:
        # ipNetToMediaPhysAddress.<ifIndex>.<IPv4 in dotted decimal> = <ethernet as 6 bytes>
        if_ip_string = oid_in_branch(ipNetToMediaPhysAddress, oid)
        if if_ip_string:
            parts = if_ip_string.split('.', 1)  # 1 means one split, two elements!
            if_index = str(parts[0])
            ip = str(parts[1])
            dprint(f"IfIndex={if_index}, IP={ip}")
            if if_index in self.interfaces.keys():
                mac_addr = bytes_ethernet_to_string(val)
                dprint(f"  MAC={mac_addr}")
                # see if we can add this to a known ethernet address
                # this should work on layer-2 (switch) devices, where we have already learned
                # the ethernet address from the dot1qTpFdbPort tables.
<<<<<<< HEAD
                # this maps ethernet address to the switch port, whereas the data here
                # would possibly be the "virtual interface", e.g. interface Vlan100
                # we map to the phsyical port, if known.
                # Note: on pure layer 3, we do not learn ethernets from the switching side.
                eth_found = False
=======
                # on pure layer 3, we do not learn ethernets from the switching side.
>>>>>>> 0992ddf0
                # time consuming, but useful
                eth_found = False
                for iface in self.interfaces.values():
                    if mac_addr in iface.eth.keys():
                        dprint(f"  Found in Layer 2 table at '{iface.name}'")
                        # Found existing MAC addr, adding IP4
                        iface.eth[mac_addr].address_ip4 = ip
                        eth_found = True
                if not eth_found:
                    dprint("  Eth not found in layer 2, adding from Layer 3 info!")
                    # ethernet not found from the layer 2 tables. Add an entry
                    iface = self.get_interface_by_key(key=if_index)
<<<<<<< HEAD
                    # this should never fail, as this was already checked above!
                    iface.add_learned_ethernet_address(eth_address=mac_addr, ip4_address=ip)
                    self.eth_addr_count += 1
            else:
                dprint(f"ERROR: interface not found for ifIndex {if_index}")
=======
                    if iface:
                        iface.add_learned_ethernet_address(eth_address=mac_addr, ip4_address=ip)
                        self.eth_addr_count += 1
                    else:
                        dprint(f"ERROR: interface not found for ifIndex '{if_index}'")
>>>>>>> 0992ddf0

            return True

        return False

    def _parse_mibs_net_to_physical(self, oid: str, val: str) -> bool:
        """
        Parse a single OID with data returned from the (various) Net-To-Physical (ie new ARP/ND) mibs
        This mib entry contains an ifIndex, and a protocol field,
        so both IPv4 (ARP) and IPv6 (ND) entries are in this table.

        The returned OID format is:
        ipNetToPhysicalPhysAddress.<if-index>.<address-type>.<length>."ip address in dotted format" = "ethernet address"
        where address-type = IANA_TYPE_IPV4 (1) or IANA_TYPE_IPV6 (2)
        and returned value is ethernet address as 6 bytes.

        Params:
            oid (str): the SNMP OID to parse
            val (str): the value of the SNMP OID we are parsing

        Returns:
            (boolean): True if we parse the OID, False if not.
        """
        dprint("_parse_mibs_net_to_physical()")

        # Here is the new style ipNetToPhysicalPhysAddress entry
        if_ip_string = oid_in_branch(ipNetToPhysicalPhysAddress, oid)
        if if_ip_string:
            # the returned OID format is:
            # ipNetToPhysicalPhysAddress.<if-index>.<address-type>.<length>."ip address in dotted format" = "mac address"
            # address-type = IANA_TYPE_IPV4 (1) or IANA_TYPE_IPV6 (2)
            parts = if_ip_string.split('.', 2)  # split in 3: if-index, address-type, and the rest

            if_index = str(parts[0])
            iface = self.get_interface_by_key(key=if_index)
            if not iface:
                # should not happen, not sure what to do here!
                dprint(f"  OID '{oid}' = '{val}', parsed if_index='{if_index}' to unknown interface!")
                return True  # we did parse this, with errors.

            # look at valid address types only:
            addr_type = int(parts[1])
            if addr_type not in (IANA_TYPE_IPV4, IANA_TYPE_IPV6):
                dprint(f"   INVALID INTERFACE IP ADDRESS TYPE {addr_type}")
                return True  # we parsed the entry

            # the rest is IP, either v4 or v6
            ip = get_ip_from_sub_oid(sub_oid=parts[2], addr_type=addr_type, has_length=True)
            if not ip:  # could not decode?
                dprint("INVALID empty IP returned!")
                return True  # we did parse this SNMP entry

            # decode the return value into the ethernet address
            eth_addr = bytes_ethernet_to_string(val)
            dprint(f"    MAC={eth_addr}")
            # did we see this ethernet address in the switching tables?
            eth = self._find_ethernet_address(eth_address=eth_addr)
            if addr_type == IANA_TYPE_IPV4:
                dprint(f"    IPV4={ip}")
                if eth:
                    # known ethernet, go add Ipv4 address
                    eth.add_ip6_address(ip4_address=ip)
                else:
                    # add new ethernet address to this interface:
                    iface.add_learned_ethernet_address(eth_address=eth_addr, ip4_address=ip)
            elif addr_type == IANA_TYPE_IPV6:
                dprint(f"    IPv6={ip}")
                if eth:
                    # known ethernet, go add Ipv4 address
                    eth.add_ip6_address(ip6_address=ip)
                else:
                    # add new ethernet address to this interface:
                    iface.add_learned_ethernet_address(eth_address=eth_addr, ip6_address=ip)

            return True

        return False

    #
    # LACP MIB parsing
    #

    def _parse_mibs_lacp(self, oid: str, val: str) -> bool:
        """
        Parse a single OID with data returned from the LACP MIBs

        Params:
            oid (str): the SNMP OID to parse
            val (str): the value of the SNMP OID we are parsing

        Returns:
            (boolean): True if we parse the OID, False if not.
        """
        dprint(f"_parse_mibs_lacp() {str(oid)}, len = {len(val)}, type = {str(type(val))}")

        """
        Parse a single OID with data returned from the LACP MIB
        Will return True if we have parsed this, and False if not.
        """

        # this gets the aggregator interface admin key or "index"
        # note that aggregator index is an integer according to MIB, but
        # we use it as a string value for the interfaces{} dictionary key!!!
        aggr_if_index = oid_in_branch(dot3adAggActorAdminKey, oid)
        if aggr_if_index:
            # this interface is a aggregator!
            if aggr_if_index in self.interfaces.keys():
                self.interfaces[aggr_if_index].lacp_type = LACP_IF_TYPE_AGGREGATOR
                self.interfaces[aggr_if_index].lacp_admin_key = int(val)
                # some vendors (certain Cisco switches) set the IF-MIB::ifType to Virtual (53) instead of LAGG (161)
                # hardcode to LAGG:
                self.interfaces[aggr_if_index].type = IF_TYPE_LAGG
                dprint(f"LACP MASTER FOUND: {self.interfaces[aggr_if_index].name}")
            return True

        # this get the member interfaces admin key ("index"), which maps back to the aggregator interface above!
        member_if_index = oid_in_branch(dot3adAggPortActorAdminKey, oid)
        # note that member_index is an integer according to MIB, but
        # we use it as a string value for the interfaces{} dictionary key!!!
        if member_if_index:
            # this interface is an lacp member!
            if member_if_index in self.interfaces.keys():
                # can we find an aggregate with this key value ?
                lacp_key = int(val)
                for lacp_index, iface in self.interfaces.items():
                    if iface.lacp_type == LACP_IF_TYPE_AGGREGATOR and iface.lacp_admin_key == lacp_key:
                        # the current interface is a member of this aggregate iface !
                        self.interfaces[member_if_index].lacp_type = LACP_IF_TYPE_MEMBER
                        # note that lacp_index is an integer according to MIB, but
                        # we use it as a string value for the interfaces{} dictionary key!!!
                        self.interfaces[member_if_index].lacp_master_index = int(lacp_index)
                        self.interfaces[member_if_index].lacp_master_name = iface.name
                        # add our name to the list of the aggregate interface
                        self.interfaces[lacp_index].lacp_members[member_if_index] = self.interfaces[
                            member_if_index
                        ].name
                        dprint(f"LACP MEMBER FOUND: {self.interfaces[member_if_index].name}")
            return True

        """
        # LACP port membership, may only valid once an interface is "up" and has joined the aggregate
        member_if_index = int(oid_in_branch(dot3adAggPortAttachedAggID, oid))
        if member_if_index:
            lacp_if_index = int(val)
            if lacp_if_index > 0:
                dprint(f"Member ifIndex {member_if_index} is part of LACP ifIndex {lacp_if_index})
                if member_if_index in self.interfaces.keys() and lacp_if_index in self.interfaces.keys():
                    # from this one read, we can get the aggregate ifIndex for the virtual interface
                    # (and name, for display convenience)
                    self.interfaces[member_if_index].lacp_master_index = lacp_if_index
                    self.interfaces[member_if_index].lacp_master_name = self.interfaces[lacp_if_index].name
                    # and also the member interface (i.e. the physical interface!)
                    self.interfaces[lacp_if_index].lacp_members[member_if_index] = self.interfaces[member_if_index].name
            return True
        """

        # we did not parse the OID.
        return False

    #
    # Interface IP Address MIB parsing, using the old, deprecated part of IP-MIB
    # under ipAddrTable = '.1.3.6.1.2.1.4.20', we parse ifIndex here
    #
    def _parse_mibs_ip_addr_table_ifindex(self, oid: str, val: str) -> bool:
        """
        Parse a single OID with data returned from the "ipAddrTable" Interface IP address MIBs.
        This is an OLD deprecated part of the IP-MIB, that only handles IPv4 addresses.
        Some devices still support this!

        Params:
            oid (str): the SNMP OID to parse
            val (str): the value of the SNMP OID we are parsing

        Returns:
            (boolean): True if we parse the OID, False if not.
        """
        dprint(f"_parse_mibs_ip_addr_table_ifindex() {str(oid)}, len = {len(val)}, type = {str(type(val))}")

        """
        Handle the device IP addresses, e.g. interface ip, vlan ip, etc.
        """
        ip = oid_in_branch(ipAdEntIfIndex, oid)
        if ip:
            # snmp oid return value is the string "if_index"
            # Interfaces are indexed by string index, ie the 'val' returned:
            if val in self.interfaces.keys():
                # store IP and interface index (as str) for lookup of netmask below
                self.ip4_to_if_index[ip] = val
                # no need to store yet:
                # self.interfaces[val].add_ip4_network(address=ip)
            return True

        # we did not parse the OID.
        return False

    #
    # Interface IP Address MIB parsing, using the old, deprecated part of IP-MIB
    # under ipAddrTable = '.1.3.6.1.2.1.4.20', we parse Netmask here  here
    #
    def _parse_mibs_ip_addr_table_netmask(self, oid: str, val: str) -> bool:
        """
        Parse a single OID with data returned from the "ipAddrTable" ipAdEntNetMask Interface IP address MIBs.
        This is an OLD deprecated part of the IP-MIB, that only handles IPv4 addresses.
        Some devices still support this!

        Params:
            oid (str): the SNMP OID to parse
            val (str): the value of the SNMP OID we are parsing

        Returns:
            (boolean): True if we parse the OID, False if not.
        """
        dprint(f"_parse_mibs_ip_addr_table_netmask() {str(oid)}, len = {len(val)}, type = {str(type(val))}")

        """
        Handle the device IP addresses netmask entry.
        """
        ip = oid_in_branch(ipAdEntNetMask, oid)
        if ip:
            # OID return value is netmask
            # we should have found the IP address already above!
            if ip in self.ip4_to_if_index.keys():
                if_key = self.ip4_to_if_index[ip]
                # make sure we have an interface for this key:
                if if_key in self.interfaces.keys():
                    # now add this IP / Netmask combo to this interface:
                    self.interfaces[if_key].add_ip4_network(address=ip, netmask=val)
            return True

        # we did not parse the OID.
        return False

    #
    # IP-MIB - New way of Interface IP Address MIB parsing, under ipAddressTable = '.1.3.6.1.2.1.4.34'
    # handles both IPv4 and IPv6 with address type field, see parsing below.
    #

    # #
    # # IP-MIB ipAddressIfIndex has IPv4/6 addresses for an interface. Does NOT have the subnet prefix!
    # # (See below ipAddressPrefix parsing to get subnet prefix length!)
    # #
    # def _parse_mibs_ip_address_if_index(self, oid: str, val: str) -> bool:
    #     """
    #     Parse a single OID from IP-MIB with data returned from the "ipAddressIfIndex" Interface IP address MIBs.
    #     This can return both IPv4 and IPv6 with address type field, see parsing below.

    #     Params:
    #         oid (str): the SNMP OID to parse
    #         val (str): the value of the SNMP OID we are parsing

    #     Returns:
    #         (boolean): True if we parse the OID, False if not.
    #     """
    #     dprint(f"_parse_mibs_ip_address_if_index() {str(oid)}, len = {len(val)}, type = {str(type(val))}")

    #     """
    #     Find a device IP addresses. Returned OID is ipAddressIfIndex.<address-type>.<length>.<dotted-decimal-ip-address> = <if-index>
    #     """
    #     oid_ip_string = oid_in_branch(ipAddressIfIndex, oid)
    #     if oid_ip_string:
    #         # sub_oid return value is the string "<ip-type>.<lenth>.<ip-address>"
    #         # "val" is ifIndex, validate that first. Note 'val' is already a "str" object:
    #         iface = self.get_interface_by_key(key=val)
    #         if iface:
    #             # go parse the IP address:
    #             parts = oid_ip_string.split('.', 1)  # split in 2, address-type, and the address
    #             addr_type = int(parts[0])
    #             dprint(f"  Interface '{iface.name}', IP type={addr_type}")
    #             # the rest is IP, either v4 or v6
    #             if addr_type not in (IANA_TYPE_IPV4, IANA_TYPE_IPV6):
    #                 dprint(f"   INVALID INTERFACE IP ADDRESS TYPE {addr_type}")
    #                 return True  # we parsed the entry
    #             # parse oid sub-string for IP, still includes length field!
    #             ip = get_ip_from_sub_oid(sub_oid=parts[1], addr_type=addr_type, has_length=True)
    #             if ip:
    #                 # we currently only deal with IPv4:
    #                 if addr_type == IANA_TYPE_IPV4:
    #                     dprint(f"   INTERFACE IPV4={ip}")
    #                     # add to the interface, making the INVALID assumption that we have a /32:
    #                     iface.add_ip4_network(address=ip, prefix_len=32)
    #                 elif addr_type == IANA_TYPE_IPV6:
    #                     dprint("   INTERFACE IPV6 NOT HANDLED YET! Ignored!")
    #             dprint("INVALID empty IP!")
    #         else:
    #             # should not happen!
    #             dprint(f"ERROR: Interface NOT found for key '{val}'")
    #         return True  # we parsed the entry

    #     # we did not parse the OID.
    #     return False

    #
    # IP-MIB ipAddressPrefix has both IPv4/6 data, with ifIndex and Prefix Length!
    #
    def _parse_mibs_ip_address_prefix(self, oid: str, val: str) -> bool:
        """
        Parse a single OID from IP-MIB with data returned from the "ipAddressPrefix" Interface IP address MIBs.
        This can return both IPv4 and IPv6 with address type field, see parsing below.

        Params:
            oid (str): the SNMP OID to parse
            val (str): the value of the SNMP OID we are parsing

        Returns:
            (boolean): True if we parse the OID, False if not.
        """
        dprint(f"_parse_mibs_ip_address_prefix() {str(oid)}, len = {len(val)}, type = {str(type(val))}")

        """
        Find a device IP addresses. Returned OID is
        ipAddressPrefix.<address-type>.<length>.<interface-dotted-decimal-ip-address> =
            ipAddressPrefixOrigin.<ifIndex>.<add-type>.<addr-lenght>.<subnet-ip-in-dotted-decimal>.<subnet-prefix-length>
        where ipAddressPrefixOrigin = ".1.3.6.1.2.1.4.32.1.5"
        """
        oid_ip_string = oid_in_branch(ipAddressPrefix, oid)
        if oid_ip_string:
            # go parse the interface IP address in the returned OID:
            parts = oid_ip_string.split('.', 2)  # split in 3, address-type, length, and the address
            addr_type = int(parts[0])
            addr_len = int(parts[1])
            dotted_decimal_ip = parts[2]

            # we can handle either IPv4 or IPv6
            if addr_type not in (IANA_TYPE_IPV4, IANA_TYPE_IPV6):
                dprint(f"   INVALID INTERFACE IP ADDRESS TYPE {addr_type}")
                return True  # we parsed the entry

            # interface IP is in returned sub-oid:
            ip_address = get_ip_from_sub_oid(sub_oid=dotted_decimal_ip, addr_type=addr_type, has_length=False)
            if not ip_address:
                dprint("    INVALID IP address (type={addr_type}) found in sub-OID!")
                return True  # we did parse this!

            # Now let's look at returned value, this contains the interface-index, and ip address prefix length!
            # Check that it starts with "ipAddressPrefixOrigin" string.
            if not val.startswith(ipAddressPrefixOrigin):
                dprint(f"   INVALID RETURN VALUE, does not start with ipAddressPrefixOrigin({ipAddressPrefixOrigin})")
                return True  # we did parse this!

            # all OK, let see if we can find some useful data out of the return value.
            # start after the ipAddressPrefixOrigin string
            val_ip_string = val[len(ipAddressPrefixOrigin) + 1 :]
            dprint(f"Addr type={addr_type}, returned substring={val_ip_string}")

            # split into <if-index>.<addr-type>.<addr-len>.<ip-address-dotted-decimal>.<prefix-len>
            ip_parts = val_ip_string.split('.', maxsplit=3)  # split into 4
            if_index = ip_parts[0]  # leave as str() since interface keys are strings!
            # we already know add_type and addr_length, so ignore ip_parts[1] annd [2]

            # now split second part to find the dotted-decimal IP and prefix len field!
            # split from end, aka rsplit(), to isolate prefix-length!
            prefix_split = ip_parts[3].rsplit('.', 1)
            ip_dotted_decimal = prefix_split[0]  # we don't care about this
            prefix_len = int(prefix_split[1])
            dprint(f"Split into: if_index={if_index}, ip={ip_dotted_decimal}, prefix_len={prefix_len}")

            # check that this is a valid inteface:
            iface = self.get_interface_by_key(key=if_index)
            if not iface:
                # should not happen!
                dprint(f"ERROR: Interface NOT found for key '{if_index}'")
                return True  # we parsed the entry.

            # we have enough to assign to interface!
            if addr_type == IANA_TYPE_IPV4:
                dprint(f"   INTERFACE '{iface.name}' IPV4={ip_address} / {prefix_len}")
                # add to the interface:
                iface.add_ip4_network(address=ip_address, prefix_len=prefix_len)
            elif addr_type == IANA_TYPE_IPV6:
                dprint(f"   INTERFACE '{iface.name}' IPV6={ip_address} / {prefix_len}")
                # add to the interface:
                iface.add_ip6_network(address=ip_address, prefix_len=prefix_len)

            return True  # we parsed the entry

        # we did not parse the OID.
        return False

    #
    # Parse the OLD deprecated IPV6-MIB entries for interface ipv6 addresses.
    #
    def _parse_mibs_ipv6_interface_address(self, oid: str, val: str) -> bool:
        """Parse the OLD, deprecated IPV6-MIB entry "ipv6AddrPfxLength" for interface IPv6 addresses.

        Params:
            oid (str): the SNMP OID to parse
            val (str): the value of the SNMP OID we are parsing

        Returns:
            (boolean): True if we parse the OID, False if not.
        """
        dprint(f"_parse_mibs_ipv6_interface_address() {str(oid)}, len = {len(val)}, type = {str(type(val))}")

        # this reads the IPv6 address, and the prefix length all in one:
        # ipv6AddrPfxLength = ".1.3.6.1.2.1.55.1.8.1.2"
        # return value is .1.3.6.1.2.1.55.1.8.1.2.<ifIndex>.<ipv6 in 16 decimals> = <prefix-len>
        # e.g.:
        # .1.3.6.1.2.1.55.1.8.1.2.2153.254.128.0.0.0.0.0.0.0.0.0.0.105.8.0.0 = INTEGER: 10 # Link-Local fe80::6908:0/10
        # ifIndex 2153, rest is IPv6: 254 = feh, 128 = 80h, etc. ==> fe80::6908:0000/10

        sub_oid = oid_in_branch(ipv6AddrPfxLength, oid)
        if sub_oid:
            parts = sub_oid.split('.', 1)  # split in 2, if-index, and the IPv6 address in dotted decimal
            if_index = int(parts[0])
            dprint(f"IPMIB IPv6 ipv6AddrPfxLength for ifIndex {if_index}")
            iface = self.get_interface_by_key(key=if_index)
            if iface:
                dprint(f"Found interface '{iface.name}'")
                ip = get_ip_from_sub_oid(sub_oid=parts[1], addr_type=IANA_TYPE_IPV6, has_length=False)
                if ip:
                    # add to interface
                    iface.add_ip6_network(
                        address=ip, prefix_len=int(val)
                    )  # Link-Local is handled by add_ip6_network()!
                else:
                    dprint("INVALID empty IP returned!")
            else:
                self.add_warning(warning=f"'ipv6AddrPfxLength' returned invalid interface index: '{if_index}'")
            return True

        # we did not parse the OID.
        return False

    #
    # SYSLOG-MSG MIB
    #
    def _parse_mibs_syslog_msg(self, oid: str, val: str) -> bool:
        """
        Parse a single OID with data returned from the "SYSLOG-MSG" MIB.

        Params:
            oid (str): the SNMP OID to parse
            val (str): the value of the SNMP OID we are parsing

        Returns:
            (boolean): True if we parse the OID, False if not.
        """
        dprint(f"_parse_mibs_syslog_msg() {str(oid)}, len = {len(val)}, type = {str(type(val))}")

        """
        SYSLOG-MSG-MIB - mostly meant to define notification, but we can read the log size
        """
        sub_oid = oid_in_branch(syslogMsgTableMaxSize, oid)
        if sub_oid:
            # this is the max number of syslog messages stored.
            self.syslog_max_msgs = int(val)
            return True
        """
        Note: the rest of the SYSLOG_MSG_MIB is meant to define OID's for sending
        SNMP traps with syslog messages, NOT to poll messages from snmp reads !!!
        """

    #
    # POE parsing - first Power Supplies
    #
    def _parse_mibs_poe_supply(self, oid: str, val: str) -> bool:
        """
        Parse a single OID with data returned from the Poe MIBs related to power supplies.

        Params:
            oid (str): the SNMP OID to parse
            val (str): the value of the SNMP OID we are parsing

        Returns:
            (boolean): True if we parse the OID, False if not.
        """
        dprint(f"_parse_mibs_poe_supply() {str(oid)}, len = {len(val)}, type = {str(type(val))}")

        """
        PoE related entries:
        the pethMainPseEntry table entries with device-level PoE info
        the OID is <base><device-id>.1 = <value>,
        where <device-id> is stack member number, vendor and device specific!
        """

        pse_id = int(oid_in_branch(pethMainPsePower, oid))
        if pse_id:
            self.poe_capable = True
            self.poe_max_power += int(val)  # in Watts
            # store data about individual PSE unit:
            if pse_id not in self.poe_pse_devices.keys():
                self.poe_pse_devices[pse_id] = PoePSE(pse_id)
            # update max power
            self.poe_pse_devices[pse_id].max_power = int(val)  # in Watts
            return True

        pse_id = int(oid_in_branch(pethMainPseOperStatus, oid))
        if pse_id:
            # not yet sure how to handle this, for now just read
            self.poe_capable = True
            self.poe_enabled = int(val)
            # store data about individual PSE unit:
            if pse_id not in self.poe_pse_devices.keys():
                self.poe_pse_devices[pse_id] = PoePSE(pse_id)
            # update status
            self.poe_pse_devices[pse_id].status = int(val)
            return True

        pse_id = int(oid_in_branch(pethMainPseConsumptionPower, oid))
        if pse_id:
            self.poe_capable = True
            self.poe_power_consumed += int(val)  # this is in Watts (not milliWatts !)
            # store data about individual PSE unit:
            if pse_id not in self.poe_pse_devices.keys():
                self.poe_pse_devices[pse_id] = PoePSE(pse_id)
            # update max power
            self.poe_pse_devices[pse_id].power_consumed = int(val)  # in Watts !
            return True

        pse_id = int(oid_in_branch(pethMainPseUsageThreshold, oid))
        if pse_id:
            self.poe_capable = True
            # store data about individual PSE unit:
            if pse_id not in self.poe_pse_devices.keys():
                self.poe_pse_devices[pse_id] = PoePSE(pse_id)
            # update max power
            self.poe_pse_devices[pse_id].threshold = int(val)
            return True

        # we did not parse the OID.
        return False

    #
    # PoE - the Power Per Port data.
    #

    def _parse_mibs_poe_port(self, oid: str, val: str) -> bool:
        """
        Parse a single OID with data returned from the Poe MIBs related to port power.

        Params:
            oid (str): the SNMP OID to parse
            val (str): the value of the SNMP OID we are parsing

        Returns:
            (boolean): True if we parse the OID, False if not.
        """
        dprint(f"_parse_mibs_poe_port() {str(oid)}, len = {len(val)}, type = {str(type(val))}")

        """
        the pethPsePortEntry tables with port-level PoE info
        OID is followed by PortEntry index (pe_index). This is typically
        or module_num.port_num for modules switch chassis, or
        device_id.port_num for stack members.
        This gets mapped to an interface later on in
        self._map_poe_port_entries_to_interface(), which is typically device specific
        (i.e. implemented in the device-specific classes in
        vendor/cisco/snmp.py, vendor/comware/snmp.py, etc.)
        """

        pe_index = oid_in_branch(pethPsePortAdminEnable, oid)
        if pe_index:
            self.poe_port_entries[pe_index] = PoePort(pe_index, int(val))
            return True

        pe_index = oid_in_branch(pethPsePortDetectionStatus, oid)
        if pe_index:
            if pe_index in self.poe_port_entries.keys():
                self.poe_port_entries[pe_index].detect_status = int(val)
            return True

        """
        These are currently not used:
        pe_index = oid_in_branch(pethPsePortPowerPriority, oid)
        if pe_index:
            if pe_index in self.poe_port_entries.keys():
                self.poe_port_entries[pe_index].priority = int(val)
            return True

        pe_index = oid_in_branch(pethPsePortType, oid)
        if pe_index:
            if pe_index in self.poe_port_entries.keys():
                self.poe_port_entries[pe_index].description = str(val)
            return True
        """

        # we did not parse the OID.
        return False

    #
    # LLDP MIB parsing
    #

    def _parse_mibs_lldp(self, oid: str, val: str) -> bool:
        """
        Parse a single OID with data returned from the LLDP MIBs

        Params:
            oid (str): the SNMP OID to parse
            val (str): the value of the SNMP OID we are parsing

        Returns:
            (boolean): True if we parse the OID, False if not.
        """
        dprint(f"_parse_mibs_lldp() {str(oid)}, len = {len(val)}, type = {str(type(val))}")

        # we are not looking at this at this time, already have it from IF MIB
        # lldp = oid_in_branch(lldpLocPortTable, oid)
        # if lldp:
        #    dprint(f"LLDP LOCAL PORT ENTRY {lldp} = {str(val)}")
        #    return True

        # this does not appear to be implemented in most gear:
        # lldp = oid_in_branch(lldpRemLocalPortNum, oid)
        # if lldp:
        #    dprint(f"LLDP REMOTE_LOCAL PORT ENTRY {lldp} = {str(val)}")
        #    return True

        # the following are indexed by  <remote-device-random-id>.<port-id>.1
        # if Q-BRIDGE is implemented, <port-id> is that port_id, mapped in self.qbridge_port_to_if_index[port_id]
        # if Q-BRIDGE is NOT implemented, <port-id> = <ifIndex>, ie without the mapping
        lldp_index = oid_in_branch(lldpRemPortId, oid)
        if lldp_index:
            (extra_one, port_id, extra_two) = lldp_index.split('.')
            # store the new lldp object, based on the string index.
            # need to find the ifIndex first.
            # did we find Q-Bridge mappings?
            if_index = self._get_if_index_from_port_id(int(port_id))
            if if_index in self.interfaces.keys():
                # add new LLDP neighbor
                # self.interfaces[if_index].lldp[lldp_index] = NeighborDevice(lldp_index, if_index)
                neighbor = NeighborDevice(lldp_index)
                # val is likely the "name" of the remote port, depending on the value of "lldapRemPortIdSubType" !
                neighbor.port_name = val
                # and add to interface lldp info:
                self.interfaces[if_index].lldp[lldp_index] = neighbor
                self.neighbor_count += 1
            return True

        # lldpRemPortIdSubType is used to indicate what the value from "lldpRemPortId" means.
        lldp_index = oid_in_branch(lldpRemPortIdSubType, oid)
        if lldp_index:
            (extra_one, port_id, extra_two) = lldp_index.split('.')
            # store the new lldp object, based on the string index.
            # need to find the ifIndex first.
            # did we find Q-Bridge mappings?
            if_index = self._get_if_index_from_port_id(int(port_id))
            if if_index in self.interfaces.keys():
                sub_type = int(val)
                # depending on type, we may need to blank neighbor.port_name!
                # we 'think' we can handle these: LLDP_PORT_SUBTYPE_INTERFACE_ALIAS, LLDP_PORT_SUBTYPE_MAC_ADDRESS
                # LLDP_PORT_SUBTYPE_NETWORK_ADDRESS, LLDP_PORT_SUBTYPE_INTERFACE_NAME
                # not sure how to interpret these:
                if sub_type in (
                    LLDP_PORT_SUBTYPE_CHASSIS_COMPONENT,
                    LLDP_PORT_SUBTYPE_PORT_COMPONENT,
                    LLDP_PORT_SUBTYPE_LOCAL,
                ):
                    dprint(f"  Clearning LLDP.port_name - interface subtype: {sub_type}")
                    self.interfaces[if_index].lldp[lldp_index].port_name = ""
            return True

        lldp_index = oid_in_branch(lldpRemPortDesc, oid)
        if lldp_index:
            (extra_one, port_id, extra_two) = lldp_index.split('.')
            # at this point, we should have already found the lldp neighbor and created an object
            # did we find Q-Bridge mappings?
            if_index = self._get_if_index_from_port_id(int(port_id))
            if if_index in self.interfaces.keys():
                if lldp_index in self.interfaces[if_index].lldp.keys():
                    # now update with system port description
                    self.interfaces[if_index].lldp[lldp_index].port_descr = str(val)
            return True

        lldp_index = oid_in_branch(lldpRemSysName, oid)
        if lldp_index:
            (extra_one, port_id, extra_two) = lldp_index.split('.')
            # at this point, we should have already found the lldp neighbor and created an object
            # did we find Q-Bridge mappings?
            if_index = self._get_if_index_from_port_id(int(port_id))
            if if_index in self.interfaces.keys():
                if lldp_index in self.interfaces[if_index].lldp.keys():
                    # now update with system name
                    self.interfaces[if_index].lldp[lldp_index].sys_name = str(val)
            return True

        lldp_index = oid_in_branch(lldpRemSysDesc, oid)
        if lldp_index:
            (extra_one, port_id, extra_two) = lldp_index.split('.')
            port_id = int(port_id)
            # at this point, we should have already found the lldp neighbor and created an object
            # did we find Q-Bridge mappings?
            if_index = self._get_if_index_from_port_id(int(port_id))
            if if_index in self.interfaces.keys():
                if lldp_index in self.interfaces[if_index].lldp.keys():
                    # now update with system description
                    self.interfaces[if_index].lldp[lldp_index].sys_descr = str(val)
            return True

        # parse enabled capabilities
        lldp_index = oid_in_branch(lldpRemSysCapEnabled, oid)
        if lldp_index:
            (extra_one, port_id, extra_two) = lldp_index.split('.')
            # at this point, we should have already found the lldp neighbor and created an object
            # did we find Q-Bridge mappings?
            if_index = self._get_if_index_from_port_id(int(port_id))
            if if_index in self.interfaces.keys():
                if lldp_index in self.interfaces[if_index].lldp.keys():
                    # now update with system capabilities
                    cap_bytes = bytes(val, 'utf-8')
                    # self.interfaces[if_index].lldp[lldp_index].capabilities = cap_bytes
                    self.interfaces[if_index].lldp[lldp_index].capabilities = int(cap_bytes[0])
            return True

        lldp_index = oid_in_branch(lldpRemChassisIdSubtype, oid)
        if lldp_index:
            (extra_one, port_id, extra_two) = lldp_index.split('.')
            # at this point, we should have already found the lldp neighbor and created an object
            # did we find Q-Bridge mappings?
            if_index = self._get_if_index_from_port_id(int(port_id))
            if if_index in self.interfaces.keys():
                if lldp_index in self.interfaces[if_index].lldp.keys():
                    # now update with system chassis type
                    if self.interfaces[if_index].lldp[lldp_index].chassis_type > LLDP_CHASSIS_TYPE_NONE:
                        self.add_warning(
                            f"Chassis Type for {lldp_index} already "
                            "{self.interfaces[if_index].lldp[lldp_index].chassis_type},"
                            " now {val}!"
                        )
                    self.interfaces[if_index].lldp[lldp_index].chassis_type = int(val)
            return True

        lldp_index = oid_in_branch(lldpRemChassisId, oid)
        if lldp_index:
            (extra_one, port_id, extra_two) = lldp_index.split('.')
            # at this point, we should have already found the lldp neighbor and created an object
            # did we find Q-Bridge mappings?
            if_index = self._get_if_index_from_port_id(int(port_id))
            if if_index in self.interfaces.keys():
                if lldp_index in self.interfaces[if_index].lldp.keys():
                    # now update with system chassis info, but only chassis type is known
                    # (it should be at this time)
                    neighbor = self.interfaces[if_index].lldp[lldp_index]
                    if neighbor.chassis_type > LLDP_CHASSIS_TYPE_NONE:
                        if neighbor.chassis_type == LLDP_CHASSIC_TYPE_ETH_ADDR:
                            chassis_info = bytes_ethernet_to_string(val)
                        elif neighbor.chassis_type == LLDP_CHASSIC_TYPE_NET_ADDR:
                            # per MIB LldpChassisId, the first byte is the IANA Address Family Number:
                            net_addr_type = int(ord(val[0]))
                            if net_addr_type == IANA_TYPE_IPV4:
                                neighbor.chassis_string_type = IANA_TYPE_IPV4
                                addr_bytes = val[1:]
                                chassis_info = ".".join("%d" % ord(b) for b in addr_bytes)
                            elif net_addr_type == IANA_TYPE_IPV6:
                                neighbor.chassis_string_type = IANA_TYPE_IPV6
                                addr_bytes = val[1:]
                                chassis_info = ":".join("%d" % ord(b) for b in addr_bytes)
                                # we should simplify this here - TBD
                            else:
                                chassis_info = 'Unknown Address Type'
                        elif neighbor.chassis_type == LLDP_CHASSIC_TYPE_LOCAL:
                            # a locally assigned string, we are going to assume name!
                            chassis_info = ""
                            if not neighbor.sys_name:
                                neighbor.sys_name = str(val)
                        else:
                            # we don't parse this chassis_type, so just assume it is a string :-)
                            chassis_info = str(val)
                        neighbor.chassis_string = chassis_info

            return True
        return False

    def _parse_mibs_lldp_management(self, oid: str, val: str) -> bool:
        """Parse LLDP entries related to remote management info.

        Params:
            oid (str): the SNMP OID to parse
            val (str): the value of the SNMP OID we are parsing

        Returns:
            (boolean): True if we parse the OID, False if not.
        """
        dprint(f"_parse_mibs_lldp_management() {str(oid)}, len = {len(val)}, type = {str(type(val))}")

        # these 2 do not seems to be implemented!
        # # the management address type, ie ipv4 or ipv6:
        # lldp_index = oid_in_branch(lldpRemManAddrSubtype, oid)
        # if lldp_index:
        #     (extra_one, port_id, extra_two) = lldp_index.split('.')
        #     # at this point, we should have already found the lldp neighbor and created an object
        #     # did we find Q-Bridge mappings?
        #     if_index = self._get_if_index_from_port_id(int(port_id))
        #     if if_index in self.interfaces.keys():
        #         if lldp_index in self.interfaces[if_index].lldp.keys():
        #             # store management address type
        #             self.interfaces[if_index].lldp[lldp_index].management_address_type = int(val)
        #     return True

        # # the actual management address:
        # lldp_index = oid_in_branch(lldpRemManAddr, oid)
        # if lldp_index:
        #     (extra_one, port_id, extra_two) = lldp_index.split('.')
        #     # at this point, we should have already found the lldp neighbor and created an object
        #     # did we find Q-Bridge mappings?
        #     if_index = self._get_if_index_from_port_id(int(port_id))
        #     if if_index in self.interfaces.keys():
        #         if lldp_index in self.interfaces[if_index].lldp.keys():
        #             # set management address
        #             self.interfaces[if_index].lldp[lldp_index].management_address = val
        #     return True

        sub_oid = oid_in_branch(lldpRemManAddrIfSubtype, oid)
        if sub_oid:
            numbers = sub_oid.split('.')
            # dprint(f"  FOUND lldpRemManAddrIfSubtype, size {len(numbers)}, val = {int(val)}")
            # some bizarre "checking" for the right OID format. It appears to be:
            # 3 digits for LLDP index (index, port_id, extra), then "1.4", following by IP in dotted format, eg "10.1.1.1"
            if (
                len(numbers) == 9
                and int(val) in (LLDP_REM_MAN_ADDR_TYPE_IFINDEX, LLDP_REM_MAN_ADDR_TYPE_SYSTEMPORTNUMBER)
                and numbers[3] == '1'
                and numbers[4] == '4'
            ):
                # dprint("  LLDP FOUND MGMT IPv4 !")
                # this appears to be an IPv4 address embedded in sub-OID
                port_id = int(numbers[1])
                lldp_index = f"{numbers[0]}.{numbers[1]}.{numbers[2]}"
                # at this point, we should have already found the lldp neighbor and created an object
                # did we find Q-Bridge mappings?
                if_index = self._get_if_index_from_port_id(port_id)
                # dprint(f"  INFO: lldp_index='{lldp_index}', port_id='{port_id}', if_index='{if_index}'")
                if if_index in self.interfaces.keys():
                    if lldp_index in self.interfaces[if_index].lldp.keys():
                        # set management address
                        mgmt_ip = f"{numbers[5]}.{numbers[6]}.{numbers[7]}.{numbers[8]}"
                        dprint(f"  SETTING MGMT IPv4 = {mgmt_ip}")
                        self.interfaces[if_index].lldp[lldp_index].management_address = mgmt_ip
                        self.interfaces[if_index].lldp[lldp_index].management_address_type = IANA_TYPE_IPV4
            return True
        return False

    def _add_vlan_to_interface_by_port_id(self, port_id: int, vlan_id: int):
        """
        Add a given vlan to the interface identified by the dot1d bridge port id
        """
        dprint(f"_add_vlan_to_interface_by_port_id() port id {port_id} vlan {vlan_id}")

        # get the interface index first:
        if_index = self._get_if_index_from_port_id(port_id)
        if if_index in self.interfaces.keys():
            if self.interfaces[if_index].untagged_vlan == vlan_id:
                dprint("   PVID already set!")
                # interface already has this untagged vlan, not adding
                return True
            else:
                dprint("   Add as tagged?")
                # only add vlan once, and only if defined!
                if vlan_id in self.vlans.keys() and vlan_id not in self.interfaces[if_index].vlans:
                    dprint("      yes!")
                    self.interfaces[if_index].vlans.append(vlan_id)
                    self.interfaces[if_index].is_tagged = True
            return True
        return False

    def _add_untagged_vlan_to_interface_by_port_id(self, port_id: int, vlan_id: int):
        """
        Add a given vlan as untaggfed to the interface identified by the dot1d bridge port id
        """
        dprint(f"_add_untagged_vlan_to_interface_by_port_id() port id {port_id} vlan {vlan_id}")

        # get the interface index first:
        if_index = self._get_if_index_from_port_id(port_id)
        if if_index in self.interfaces.keys():
            if self.interfaces[if_index].untagged_vlan == 0:
                dprint("   PVID was 0, now set!")
                self.interfaces[if_index].untagged_vlan = vlan_id
                return True
            elif self.interfaces[if_index].untagged_vlan == vlan_id:
                dprint("   PVID already set!")
                # interface already has this untagged vlan, not adding
                return True
            else:
                dprint(f"   PVID was {self.interfaces[if_index].untagged_vlan}, now set!")  # should not happend
                self.interfaces[if_index].untagged_vlan = vlan_id
                return True
        dprint(f"if_index '{if_index}' not found!")
        return False

    def _parse_mibs_entity_physical(self, oid: str, val: str) -> bool:
        """
        Parse a single OID with data returned from the (various) Entity-Physical mib entries.
        ENTITY MIB, info about the device, eg stack or single unit, # of units, serials
        and other interesting pieces. We are looking at Chassis, Stack, or Module info only,
        not sensors, etc.

        Params:
            oid (str): the SNMP OID to parse
            val (str): the value of the SNMP OID we are parsing

        Returns:
            (boolean): True if we parse the OID, False if not.
        """
        dprint("")
        hw_to_check = [ENTITY_CLASS_STACK, ENTITY_CLASS_CHASSIS, ENTITY_CLASS_MODULE]
        dprint("_parse_mibs_entity_physical()")
        dev_id = int(oid_in_branch(entPhysicalClass, oid))
        if dev_id:
            dev_type = int(val)
            if dev_type in hw_to_check:
                # save this info!
                member = StackMember(dev_id, dev_type)
                self.stack_members[dev_id] = member
            return True

        dev_id = int(oid_in_branch(entPhysicalDescr, oid))
        if dev_id:
            if dev_id in self.stack_members.keys():
                self.stack_members[dev_id].description = str(val)
            return True

        dev_id = int(oid_in_branch(entPhysicalSerialNum, oid))
        if dev_id:
            if dev_id in self.stack_members.keys():
                self.stack_members[dev_id].serial = str(val)
            return True

        dev_id = int(oid_in_branch(entPhysicalSoftwareRev, oid))
        if dev_id:
            if dev_id in self.stack_members.keys():
                self.stack_members[dev_id].version = str(val)
            return True

        dev_id = int(oid_in_branch(entPhysicalModelName, oid))
        if dev_id:
            if dev_id in self.stack_members.keys():
                self.stack_members[dev_id].model = str(val)
            return True

        # not parsed here!
        return False

    def _get_if_index_from_port_id(self, port_id: int) -> str:
        """
        Return the ifIndex from the Q-Bridge port_id. This assumes we have walked
        the Q-Bridge mib that maps bridge port id to interfaceId.

        params:
            port_id (str): the string integer port-id associated with an interface,
                           as mapped via q-bridge port-to-if-index!

        returns:
            (str): the string representation of the interface index for this Q-Bridge port.
        """
        dprint(f"_get_if_index_from_port_id(port_id={port_id} ({type(port_id)})")
        port_id = int(port_id)  # make sure we have the proper type!
        # if len(self.qbridge_port_to_if_index) > 0 and port_id in self.qbridge_port_to_if_index.keys():
        if port_id in self.qbridge_port_to_if_index.keys():
            dprint(f"  Found in port_to_if_index = {self.qbridge_port_to_if_index[port_id]}")
            return self.qbridge_port_to_if_index[port_id]
        else:
            # we did not find the Q-BRIDGE mib. port_id = ifIndex !
            dprint("  port_id NOT FOUND, returning port_id as if_index")
            return str(port_id)  # if_index is the interface key as string!

    def _get_port_id_from_if_index(self, if_index: str) -> int:
        """
        Return the bridge PortId for the given interface index. This assumes we have walked
        the Q-Bridge mib that maps bridge port id to interfaceId.

        params:
            if_index (str): the index for an interface.

        returns:
            (str): the string representation of theQ-Bridge port id for this interface index.
        """
        if_index = str(if_index)
        if if_index in self.interfaces.keys() and len(self.qbridge_port_to_if_index) > 0:
            for port_id, index in self.qbridge_port_to_if_index.items():
                if if_index == index:
                    return port_id
        # we did not find the Q-BRIDGE mib. or could not find if_index,
        # return if_index as port_id !
        return int(if_index)  # port_id is integer!

    def _get_port_id_from_interface(self, interface: Interface) -> int:
        """
        Return the bridge PortId for the given interface object. This assumes we have walked
        the Q-Bridge mib that maps bridge port id to interfaceId.

        params:
            interface (Interface): a valid Interface for this device.

        returns:
            (int): the Q-Bridge port_id for this interface.
        """
        if interface.port_id != -1:
            return interface.port_id
        else:
            # we did not find the Q-BRIDGE mib. port_id = ifIndex !
            return int(interface.index)  # port_id is integer!

    def _parse_mibs_system(self, oid: str, value: str) -> bool:
        """
        parse the basic 6 system mib entries.
        ie.sys-descr, object-id, uptime, contact, name & location
        """
        dprint("_parse_mibs_system()")

        if oid == sysName:
            self.hostname = value
            self.add_more_info('System', 'Hostname', self.hostname)
            return True
        if oid == sysUpTime:
            self.sys_uptime = int(value)
            self.sys_uptime_timestamp = time.time()
            self.add_more_info('System', 'Uptime', str(datetime.timedelta(seconds=(self.sys_uptime / 100))))
            return True
        if oid == sysObjectID:
            self.object_id = value
            self.add_more_info('System', 'Object ID', value)
            return True
        if oid == sysDescr:
            self.add_more_info('System', 'Model', value)
            return True
        if oid == sysContact:
            self.add_more_info('System', 'Contact', value)
            return True
        if oid == sysLocation:
            self.add_more_info('System', 'Location', value)
            return True
        return False

    def _get_sys_uptime(self) -> None:
        """
        Get the current sysUpTime timetick for the device.
        """
        (error_status, snmpval) = self.get(sysUpTime, parser=self._parse_mibs_system)
        # sysUpTime is ticks in 1/100th of second since boot
        self.sys_uptime_timestamp = time.time()

    def _get_system_data(self) -> int:
        """
        get just the System-MIB parts, ie OID, Location, etc.
        Return a negative value if error occured, or 1 if success
        """
        retval = self.get_snmp_branch(branch_name='system', parser=self._parse_mibs_system)
        if retval < 0:
            self.add_warning("Error getting 'System-Mib' (system)")
            return retval  # error of some kind

        # add some more info about the configuration/settings
        self.add_more_info('System', 'IP/Hostname', self.switch.primary_ip4)
        if self.switch.snmp_profile:
            snmp_profile_name = self.switch.snmp_profile.name
        else:
            snmp_profile_name = "NOT SET!"
        self.add_more_info('System', 'Snmp Profile', snmp_profile_name)
        self.add_more_info('System', 'Vendor ID', get_switch_enterprise_info(self.object_id))
        # first time when data was read:
        self.add_more_info(
            'System', 'Read Time', time.strftime('%Y-%m-%d %H:%M:%S', time.localtime(self.sys_uptime_timestamp))
        )

        # see if the hostname changed
        if self.hostname:
            if self.switch.hostname != self.hostname:
                self.switch.hostname = self.hostname
                self.switch.save()
                self.add_log(
                    type=LOG_TYPE_WARNING, action=LOG_NEW_HOSTNAME_FOUND, description="New System Hostname found"
                )

        return 1

    def _get_hardware_data(self) -> int:
        """
        read the various Entity OIDs for the basic data we want
        This reads information about the modules, software revisions, etc.
        Return a negative value if error occured, or 1 if success
        """
        # do NOT just get the whole entity-Physical branch:
        # get physical device class info first, since we filter on some types of classes! this!
        retval = self.get_snmp_branch(branch_name='entPhysicalClass', parser=self._parse_mibs_entity_physical)
        if retval < 0:
            self.add_warning("Error getting 'Entity-Class' ('entPhysicalClass')")
            return retval

        retval = self.get_snmp_branch(branch_name='entPhysicalDescr', parser=self._parse_mibs_entity_physical)
        if retval < 0:
            self.add_warning("Error getting 'Entity-Description' ('entPhysicalDescr')")
            return retval

        retval = self.get_snmp_branch(branch_name='entPhysicalSerialNum', parser=self._parse_mibs_entity_physical)
        if retval < 0:
            self.add_warning("Error getting 'Entity-Serial' (entPhysicalSerialNum)")
            return retval

        retval = self.get_snmp_branch(branch_name='entPhysicalSoftwareRev', parser=self._parse_mibs_entity_physical)
        if retval < 0:
            self.add_warning("Error getting 'Entity-Software' (entPhysicalSoftwareRev)")
            return retval

        retval = self.get_snmp_branch(branch_name='entPhysicalModelName', parser=self._parse_mibs_entity_physical)
        if retval < 0:
            self.add_warning("Error getting 'Entity-Model' (entPhysicalModelName)")
            return retval

        return 1

    def _get_interface_data(self) -> int:
        """
        Get Interface MIB data from the switch. We are not reading the whole MIB-II branch at ifTable,
        but to speed it up, we run individual branches that we need ...
        Returns 1 on succes, -1 on failure
        """
        # it all starts with the interface indexes
        retval = self.get_snmp_branch(branch_name='ifIndex', parser=self._parse_mibs_if_table)
        if retval < 0:
            self.add_warning(f"Error getting 'Interfaces' ({ifIndex})")
            return retval
        # and the types
        retval = self.get_snmp_branch(branch_name='ifType', parser=self._parse_mibs_if_table)
        if retval < 0:
            self.add_warning(f"Error getting 'Interface-Type' ({ifType})")
            return retval

        # the status of the interface, admin up/down, link up/down
        retval = self.get_snmp_branch(branch_name='ifAdminStatus', parser=self._parse_mibs_if_table)
        if retval < 0:
            self.add_warning(f"Error getting 'Interface-AdminStatus' ({ifAdminStatus})")
            return retval
        retval = self.get_snmp_branch(branch_name='ifOperStatus', parser=self._parse_mibs_if_table)
        if retval < 0:
            self.add_warning(f"Error getting 'Interface-OperStatus' ({ifOperStatus})")
            return retval

        # find the interface name, start with the newer IF-MIB
        retval = self.get_snmp_branch(branch_name='ifName', parser=self._parse_mibs_if_x_table)
        if retval < 0:
            self.add_warning(f"Error getting 'Interface-Names' ({ifName})")
            return retval
        if retval == 0:  # newer IF-MIB entries no found, try the old
            retval = self.get_snmp_branch(branch_name='ifDescr', parser=self._parse_mibs_if_table)
            if retval < 0:
                self.add_warning(f"Error getting 'Interface-Descriptions' ({ifDescr})")
                return retval

        # this is the interface description
        retval = self.get_snmp_branch(branch_name='ifAlias', parser=self._parse_mibs_if_x_table)
        if retval < 0:
            self.add_warning(f"Error getting 'Interface-Alias' ({ifAlias})")
            return retval

        # speed is in new IF-MIB
        retval = self.get_snmp_branch(branch_name='ifHighSpeed', parser=self._parse_mibs_if_x_table)
        if retval < 0:
            self.add_warning(f"Error getting 'Interface-HiSpeed' ({ifHighSpeed})")
            return retval
        if retval == 0:  # new IF-MIB hcspeed entry not found, try old speed
            retval = self.get_snmp_branch(branch_name='ifSpeed', parser=self._parse_mibs_if_table)
            if retval < 0:
                self.add_warning(f"Error getting 'Interface-Speed' ({ifSpeed})")
                return retval

        # try to read duplex status
        retval = self.get_snmp_branch(branch_name='dot3StatsDuplexStatus', parser=self._parse_mibs_ether_like)
        if retval < 0:
            self.add_warning(f"Error getting 'Interface-Duplex' ({dot3StatsDuplexStatus})")
            return retval

        # check the connector, if not, cannot be managed, another safety feature
        # retval = self.get_snmp_branch(branch_name='ifConnectorPresent', parser=self._parse_mibs_if_x_table)
        # if retval < 0:
        #    self.add_warning(f"Error getting 'Interface-Connector' ({ifConnectorPresent})")
        #    return retval

        # if not self.get_snmp_branch(branch_name='ifStackEntry', parser=self._parse_mibs_if_stack):
        #    return False
        return 1

    def _get_interface_transceiver_types(self) -> int:
        """
        Get Interface MAU data from the switch. This reads the transceiver type of an physical port.
        Returns 1 on succes, -1 on failure
        """
        # read the MAU MIB to get the interface transceiver types
        # technically, we have to first read the mapping in ifMauIfIndex to get ifIndex
        # but all implementations we've seen use the ifIndex in the OID....so we can parse direct.
        retval = self.get_snmp_branch(branch_name='ifMauType', parser=self._parse_mibs_if_mau_type)
        if retval < 0:
            self.add_warning(f"Error getting 'Interfaces MAU (Transceiver) data'")
            return retval

    def _get_vlans(self) -> int:
        """
        Read the list of defined vlans on the switch
        Returns error value (if < 0), or count of vlans found (0 or greater)
        """
        # first map dot1D-Bridge ports to ifIndexes, needed for Q-Bridge port-id to ifIndex
        retval = self.get_snmp_branch(branch_name='dot1dBasePortIfIndex', parser=self._parse_mibs_vlan_related)
        if retval < 0:
            self.add_warning(
                "Error getting 'Q-Bridge-PortId-Map' (dot1dBasePortIfIndex), NOT reading VLAN mibs dot1qVlanStaticRowStatus, dot1qVlanStaticName, dot1qVlanStatus, dot1qVlanStaticRowStatus"
            )
            return retval
        # read existing vlan id's from "dot1qVlanStaticTable"
        retval = self.get_snmp_branch(branch_name='dot1qVlanStaticRowStatus', parser=self._parse_mibs_vlan_related)
        if retval < 0:
            self.add_warning("Error getting 'Q-Bridge-Vlan-Rows' (dot1qVlanStaticRowStatus)")
            return retval
        vlan_count = retval
        # if there are vlans, read the name and type
        if retval > 0:
            retval = self.get_snmp_branch(branch_name='dot1qVlanStaticName', parser=self._parse_mibs_vlan_related)
            if retval < 0:
                # error occured (unlikely to happen)
                self.add_warning("Error getting 'Q-Bridge-Vlan-Names' (dot1qVlanStaticName)")
                # we have found VLANs, so we are going to ignore this!
            # read the vlan status, ie static, dynamic!
            retval = self.get_snmp_branch(branch_name='dot1qVlanStatus', parser=self._parse_mibs_vlan_related)
            if retval < 0:
                self.add_warning("Error getting 'Q-Bridge-Vlan-Status' (dot1qVlanStatus)")
                # we have found VLANs, so we are going to ignore this!
        else:
            # retval = 0, no vlans found!
            self.add_warning("No VLANs found at 'Q-Bridge-Vlan-Rows' (dot1qVlanStaticRowStatus)")

        # set vlan count
        self.vlan_count = len(self.vlans)
        return vlan_count

    def _get_port_vlan_membership(self) -> int:
        """
        Read the Q-Bridge MIB vlan and switchport data. Again, to optimize, we read what we need.
        Returns 1 on success, -1 on failure
        """

        # read the PVID of UNTAGGED interfaces.
        retval = self.get_snmp_branch(branch_name='dot1qPvid', parser=self._parse_mibs_vlan_related)
        if retval < 0:
            self.add_warning("Error getting 'Q-Bridge-Interface-PVID' (dot1qPvid)")
            return retval

        # THIS IS LIKELY NOT PROPERLY HANDLED !!!
        # read the current vlan untagged port mappings
        # retval = self.get_snmp_branch(dot1qVlanCurrentUntaggedPorts, parser=self._parse_mibs_vlan_related)
        # if retval < 0:
        #    self.add_warning(f"Error getting 'Q-Bridge-Vlan-Untagged-Interfaces' ({dot1qVlanCurrentUntaggedPorts})")
        #    return retval

        # read the current vlan egress port mappings, tagged and untagged
        retval = self.get_snmp_branch(branch_name='dot1qVlanCurrentEgressPorts', parser=self._parse_mibs_vlan_related)
        if retval < 0:
            self.add_warning("Error getting 'Q-Bridge-Vlan-Egress-Interfaces' (dot1qVlanCurrentEgressPorts)")
            return retval

        # read the 'static' vlan egress port mappings, tagged and untagged
        # this will be used when changing vlans on ports, could also ignore for now!
        # retval = self.get_snmp_branch(dot1qVlanStaticEgressPorts, parser=self._parse_mibs_vlan_related)
        # if retval < 0:
        #    self.add_warning("Error getting 'Q-Bridge-Vlan-Static-Egress-Interfaces' ({dot1qVlanStaticEgressPorts})")
        #    return retval

        return 1

    def _get_vlan_data(self) -> int:
        """
        Get all neccesary vlan info (names, id, ports on vlans, etc.) from the switch.
        Returns -1 on error, or a number to indicate vlans found.
        """
        dprint("#####\n_get_vlan_data()\n#####")
        # get the base 802.1q settings:
        retval = self.get_snmp_branch(branch_name='dot1qBase', parser=self._parse_mib_dot1q_base)
        if self.vlan_count > 0:
            # first get vlan id and names
            self._get_vlans()
            # next, read the interface vlan data
            retval = self._get_port_vlan_membership()
            if retval < 0:
                return retval
            # if GVRP enabled, then read this data
            if self.gvrp_enabled:
                retval = self.get_snmp_branch(branch_name='dot1qPortGvrpStatus', parser=self._parse_mibs_mvrp)

        # check MVRP status:
        retval = self.get_snmp_branch(branch_name='ieee8021QBridgeMvrpEnabledStatus', parser=self._parse_mibs_mvrp)

        dprint("#####\nEND _get_vlan_data()\n#####")

        return self.vlan_count

    def _get_my_ip_addresses(self) -> int:
        """
        Read various entries for interface IPv4 or IPv6 addressses:
        - in the ipAddrTable from IP-MIB, the
            ipAddrEntry table for the switch IP4 addresses (old, but still used on some devices)
            ipAddressIfIndex from ipAddressTable, new style, contains both IPv4 and IPv6 addresses.
        - ipv6AddrPfxLength from OLD deprecated IPV6-MIB, still available on some routers.

        Returns 1 on success, -1 on failure
        """
        #
        # these are OLD and deprecated mib entries:
        #
        # ipAddrTable in IP-MIB is only interface IPv4 entries:
        # read only ifIndex and Netmask branch, that gives us what we need for interface IPv4 address.
        retval = self.get_snmp_branch(branch_name='ipAdEntIfIndex', parser=self._parse_mibs_ip_addr_table_ifindex)
        if retval > 0:
            # we found IPv4 addresses, get netmask!
            retval = self.get_snmp_branch(branch_name='ipAdEntNetMask', parser=self._parse_mibs_ip_addr_table_netmask)
            if retval < 0:
                self.add_warning("Error getting 'IPv4-Address Netmask entries' (ipAdEntNetMask)")
        if retval < 0:
            self.add_warning("Error getting 'IPv4-Address ifIndex entries' (ipAdEntIfIndex)")

        #
        # go try old deprecated IPv6-MIB interface address entry:
        #
        retval = self.get_snmp_branch(branch_name='ipv6AddrPfxLength', parser=self._parse_mibs_ipv6_interface_address)
        if retval < 0:
            self.add_warning("Error getting 'IPv6-Interface-Address-Entries' (ipv6AddrPfxLength)")

        # #
        # # also try the newer entry ipAddressIfIndex from IP-MIB ipAddressTable:
        # # this can handle IPv4 and IPv6 (see the parser function)
        # # this maps IP address to interface ifIndex, but WITHOUT the subnet mask/prefix-length.
        # # we can get the address and prefixlen from the ipAddressPrefix entry, see below.
        # #
        # retval = self.get_snmp_branch(branch_name='ipAddressIfIndex', parser=self._parse_mibs_ip_address_if_index)
        # if retval < 0:
        #     self.add_warning("Error getting 'IP-Address-ifIndex' (ipAddressIfIndex)")

        #
        # finally, get ipAddressPrefix from IP-MIB table.
        # this handles both IPv4 and v6 interface address WITH subnet address and prefix length.
        #
        retval = self.get_snmp_branch(branch_name='ipAddressPrefix', parser=self._parse_mibs_ip_address_prefix)
        if retval < 0:
            self.add_warning("Error getting 'IP-Address-Prefix' (ipAddressPrefix)")

        return 1

    def _map_poe_port_entries_to_interface(self) -> None:
        """
        This function maps the "pethPsePortEntry" indices that are stored in self.poe_port_entries{}
        to interface ifIndex values, so we can store them with the interface and display as needed.
        In general, you can generate the interface ending "x/y" from the index by substituting "." for "/"
        E.g. "5.12" from the index becomes "5/12", and you then search for an interface with matching ending
        e.g. GigabitEthernet5/12
        """
        for pe_index, port_entry in self.poe_port_entries.items():
            end = port_entry.index.replace('.', '/')
            count = len(end)
            for if_index, iface in self.interfaces.items():
                if iface.name[-count:] == end:
                    iface.poe_entry = port_entry
                    break

    def _get_poe_data(self) -> int:
        """
        Read Power-over-Etnernet data, still needs works
        Returns 1 on success, -1 on failure
        """
        # first the PSE entries, ie the power supplies
        retval = self.get_snmp_branch(branch_name='pethMainPseEntry', parser=self._parse_mibs_poe_supply)
        if retval < 0:
            self.add_warning("Error getting 'PoE-PSE-Data' (pethMainPseEntry)")
            return retval
        if retval > 0:
            # found power supplies, look at port power data
            # this is under pethPsePortEntry, but we only need a few entries:
            retval = self.get_snmp_branch(branch_name='pethPsePortAdminEnable', parser=self._parse_mibs_poe_port)
            if retval < 0:
                self.add_warning("Error getting 'PoE-Port-Admin-Status' (pethPsePortAdminEnable)")
            if retval > 0:  # ports with PoE capabilities found!
                retval = self.get_snmp_branch(
                    branch_name='pethPsePortDetectionStatus', parser=self._parse_mibs_poe_port
                )
                if retval < 0:
                    self.add_warning("Error getting 'PoE-Port-Detect-Status' (pethPsePortDetectionStatus)")
                """ Currently not used:
                retval = self.get_snmp_branch(branch_name='pethPsePortPowerPriority', parser=self._parse_mibs_poe_port)
                if retval < 0:
                    self.add_warning("Error getting 'PoE-Port-Detect-Status' (pethPsePortPowerPriority)")
                retval = self.get_snmp_branch(branch_name='pethPsePortType', parser=self._parse_mibs_poe_port)
                if retval < 0:
                    self.add_warning("Error getting 'PoE-Port-Description' (pethPsePortType)")
                """
        return 1

    def _get_known_ethernet_addresses(self) -> bool:
        """
        Read the Bridge-MIB for known ethernet address on the switch.
        Returns True on success (0 or more addresses found), False on error
        """

        # next, read the known ethernet addresses, and add to the Interfaces.
        # Do NOT cache and use a custom parser for speed

        # First, the newer dot1q bridge mib
        retval = self.get_snmp_branch(branch_name='dot1qTpFdbPort', parser=self._parse_mibs_q_bridge_eth)
        if retval < 0:
            # error!
            self.add_warning("Error getting 'Q-Bridge-EthernetAddresses' (dot1qTpFdbPort)")
            return False
        # If nothing found,check the older dot1d bridge mib
        if retval == 0:
            retval = self.get_snmp_branch(branch_name='dot1dTpFdbPort', parser=self._parse_mibs_dot1d_bridge_eth)
            if retval < 0:
                self.add_warning("Error getting 'Bridge-EthernetAddresses' (dot1dTpFdbPort)")
                return False
        return True

    def _get_arp_data(self) -> bool:
        """
        Read the arp tables from both old style ipNetToMedia,
        and eventually, new style ipNetToPhysical
        Returns True on success, False on failure
        """
        retval = self.get_snmp_branch(branch_name='ipNetToMediaPhysAddress', parser=self._parse_mibs_net_to_media)
        if retval < 0:
            self.add_warning("Error getting 'ARP-Table' (ipNetToMediaPhysAddress)")
            return False
        # check the newer ipNetToPhysical tables as well:
        retval = self.get_snmp_branch(branch_name='ipNetToPhysicalPhysAddress', parser=self._parse_mibs_net_to_physical)
        if retval < 0:
            self.add_warning("Error getting 'new ARP-Table' (ipNetToPhysicalPhysAddress)")
            return False
        return True

    def _get_lldp_data(self) -> bool:
        """
        Read parts of the LLDP mib for neighbors on interfaces
        Note that this needs to be called after _get_known_ethernet_addresses()
        as we need the Bridge-to-IfIndex mapping that is loaded there!
        Returns True on success, False on failure
        """
        # Probably don't need this part, already got most from MIB-2
        # retval = not self.get_snmp_branch(lldpLocPortTable, parser=self._parse_mibs_lldp):
        #    return False

        # this does not appear to be implemented in most gear:
        # retval = not self.get_snmp_branch(lldpRemLocalPortNum, parser=self._parse_mibs_lldp):
        #    return False

        # this should catch all the remote device info:
        # retval = not self.get_snmp_branch(lldpRemEntry, parser=self._parse_mibs_lldp):
        #    return False
        # return True

        # go read and parse LLDP data, we do NOT (False) want to cache this data!
        # we have a custom parser, so we do not have to run this through the long and slow default parser!
        # start with "lldpRemPortId", this gives us the local port a neighbor is heard on
        # so we can start with a NeighborDevice() object attached to the proper device Interface().lldp{}
        # the value of "lldpRemPortId" also gives us the name of the remote device interface we are
        # connected to (see _parse_mibs_lldp() for more)
        retval = self.get_snmp_branch(branch_name='lldpRemPortId', parser=self._parse_mibs_lldp)
        if retval < 0:
            self.add_warning("Error getting 'LLDP-Remote-Ports' (lldpRemPortId)")
            return False
        if retval > 0:  # there are neighbors entries! Go get the details.
            retval = self.get_snmp_branch(branch_name='lldpRemPortIdSubType', parser=self._parse_mibs_lldp)
            if retval < 0:
                self.add_warning("Error getting 'LLDP-Remote-Port-ID-Subtype' (lldpRemPortIdSubType)")
                return False
            retval = self.get_snmp_branch(branch_name='lldpRemPortDesc', parser=self._parse_mibs_lldp)
            if retval < 0:
                self.add_warning("Error getting 'LLDP-Remote-Port-Description' (lldpRemPortDesc)")
                return False
            retval = self.get_snmp_branch(branch_name='lldpRemSysName', parser=self._parse_mibs_lldp)
            if retval < 0:
                self.add_warning("Error getting 'LLDP-Remote-System-Name' (lldpRemSysName)")
                return False
            retval = self.get_snmp_branch(branch_name='lldpRemSysDesc', parser=self._parse_mibs_lldp)
            if retval < 0:
                self.add_warning("Error getting 'LLDP-Remote-System-Decription' (lldpRemSysDesc)")
                return False
            # get the enabled remote device capabilities
            retval = self.get_snmp_branch(branch_name='lldpRemSysCapEnabled', parser=self._parse_mibs_lldp)
            if retval < 0:
                self.add_warning("Error getting 'LLDP-Remote-System-Capabilities' (lldpRemSysCapEnabled)")
                return False
            # and info about the remote chassis:
            retval = self.get_snmp_branch(branch_name='lldpRemChassisIdSubtype', parser=self._parse_mibs_lldp)
            if retval < 0:
                self.add_warning("Error getting 'LLDP-Remote-Chassis-Type' (lldpRemChassisIdSubtype)")
                return False
            retval = self.get_snmp_branch(branch_name='lldpRemChassisId', parser=self._parse_mibs_lldp)
            if retval < 0:
                self.add_warning("Error getting 'LLDP-Remote-Chassis-Id' (lldpRemChassisId)")
                return False
            # remote management info:
            retval = self.get_snmp_branch(branch_name='lldpRemManAddrEntry', parser=self._parse_mibs_lldp_management)
            if retval < 0:
                self.add_warning("Error getting 'LLDP-Remote-Management-Info' (lldpRemManAddrEntry)")
                return False
        return True

    def _get_lacp_data(self) -> bool:
        """
        Read the IEEE LACP mib, single mib counter gives us enough to identify
        the physical interfaces that are an LACP member.
        Returns True on success, False on failure
        """

        # Get the admin key or "index" for aggregate interfaces
        retval = self.get_snmp_branch(branch_name='dot3adAggActorAdminKey', parser=self._parse_mibs_lacp)
        if retval < 0:
            self.add_warning("Error getting 'LACP-Aggregate-Admin-Key' (dot3adAggActorAdminKey)")
            return False

        # If there are aggregate interfaces, then get the admin key or "index" for physical member interfaces
        # this maps back to the logical or actor aggregates above in dot3adAggActorAdminKey
        if retval > 0:
            retval = self.get_snmp_branch(branch_name='dot3adAggPortActorAdminKey', parser=self._parse_mibs_lacp)
            if retval < 0:
                self.add_warning("Error getting 'LACP-Port-Admin-Key' (dot3adAggPortActorAdminKey)")
                return False

        """
        # this is a shortcut to find aggregates and members all in one, but does not work for every device.
        retval = self.get_snmp_branch(branch_name='dot3adAggPortAttachedAggID', parser=self._parse_mibs_lacp)
        if retval < 0:
            self.add_warning("Error getting 'LACP-Port-AttachedAggID' (dot3adAggPortAttachedAggID)")
            return False
        """

        return True

    def _get_syslog_msgs(self):
        """
        Read the SYSLOG-MSG-MIB: note this is meant for notifications, but we can read log size!
        Returns True on success, False on failure
        """
        retval = self.get_snmp_branch(branch_name='syslogMsgTableMaxSize', parser=self._parse_mibs_syslog_msg)
        if retval < 0:
            self.add_warning("Error getting Log Size Info (syslogMsgTableMaxSize)")

    def get_my_vrfs(self):
        """Read the VRFs defined on this device.
            This reads 'mplsL3VpnVrfEntry' items from the 'mplsL3VpnVrfTable'
            defined in the standard MPLS-L3VPN-STD-MIB

        Args:
            none

        Returns:
            (bool): True on success, False on failure
        """
        dprint("SnmpConnector.get_my_vrfs()")
        retval = self.get_snmp_branch(branch_name='mplsL3VpnVrfEntry', parser=self._parse_mib_mpls_l3vpn)
        if retval < 0:
            self.add_warning("Error getting VRF info from the MPLS-L2VPN tables (mplsL3VpnVrfEntry)")

        # if we have found VRF's, let's see if we can find Interface membership:
        if self.vrfs:
            retval = self.get_snmp_branch(
                branch_name='mplsL3VpnIfVpnClassification', parser=self._parse_mib_mpls_vrf_members
            )
            if retval < 0:
                # try another entry in case the device does not implement mplsL3VpnIfVpnClassification:
                retval = self.get_snmp_branch(
                    branch_name='mplsL3VpnIfVpnRouteDistProtocol', parser=self._parse_mib_mpls_vrf_members
                )

        return True

    def _parse_mib_mpls_l3vpn(self, oid: str, val: str) -> bool:
        """
        Parse standard VRF mib entries from MPLS-L3VPN-STD-MIB. This gets added to self.vrfs

        Params:
            oid (str): the SNMP OID to parse
            val (str): the value of the SNMP OID we are parsing

        Returns:
            (boolean): True if we parse the OID, False if not.
        """
        dprint(f"SnmpConnector._parse_vrf_entries() {str(oid)}")

        # VRF name
        sub_oid = oid_in_branch(mplsL3VpnVrfName, oid)
        if sub_oid:
            vrf_name = self._get_string_from_oid_index(oid_index=sub_oid)
            dprint(f"  VRF NAME = '{vrf_name}'")
            vrf = self.get_vrf_by_name(name=vrf_name)
            return True

        # VRF description
        sub_oid = oid_in_branch(mplsL3VpnVrfDescription, oid)
        if sub_oid:
            vrf_name = self._get_string_from_oid_index(oid_index=sub_oid)
            dprint(f"  VRF DESCR for '{vrf_name}'")
            vrf = self.get_vrf_by_name(name=vrf_name)
            vrf.description = val
            return True

        # the VRF RD:
        sub_oid = oid_in_branch(mplsL3VpnVrfRD, oid)
        if sub_oid:
            vrf_name = self._get_string_from_oid_index(oid_index=sub_oid)
            dprint(f"  VRF RD for '{vrf_name}'")
            vrf = self.get_vrf_by_name(name=vrf_name)
            vrf.rd = val
            return True

        # state is enabled or disabled
        sub_oid = oid_in_branch(mplsL3VpnVrfOperStatus, oid)
        if sub_oid:
            vrf_name = self._get_string_from_oid_index(oid_index=sub_oid)
            dprint(f"  VRF State for'{vrf_name}'")
            vrf = self.get_vrf_by_name(name=vrf_name)
            # set the state, active=True
            if int(val) == MPLS_VRF_STATE_ENABLED:
                vrf.state = True
            else:
                vrf.state = False
            return True

        # number of active interfaces in this VRF
        sub_oid = oid_in_branch(mplsL3VpnVrfActiveInterfaces, oid)
        if sub_oid:
            vrf_name = self._get_string_from_oid_index(oid_index=sub_oid)
            dprint(f"  VRF Active count for'{vrf_name}'")
            vrf = self.get_vrf_by_name(name=vrf_name)
            vrf.active_interfaces = int(val)
            return True

        # we did not parse:
        return False

    def _parse_mib_mpls_vrf_members(self, oid: str, val: str) -> bool:
        """
        Parse standard VRF interface membership entries from MPLS-L3VPN-STD-MIB.
        This gets added to Interface().vrfs

        Params:
            oid (str): the SNMP OID to parse
            val (str): the value of the SNMP OID we are parsing

        Returns:
            (boolean): True if we parse the OID, False if not.
        """
        dprint(f"SnmpConnector._parse_mib_mpls_vrf_members() {str(oid)}")

        # find ifIndex entries that are part of a VRF.
        sub_oid = oid_in_branch(mplsL3VpnIfVpnClassification, oid)
        if sub_oid:
            # sub-oid is <vrf-name-as-oid-encoded>.<if_index>
            # for now we dont care about "val"
            # we cheat, we know last number is ifIndex:
            ifIndex = sub_oid.split('.')[-1]
            vrf_name = self._get_string_from_oid_index(oid_index=sub_oid)
            dprint(f"  mplsL3VpnIfVpnClassification: vrf '{vrf_name}' interface index {ifIndex} = {val}")
            iface = self.get_interface_by_key(key=str(ifIndex))
            if iface:
                dprint(f"    interface '{iface.name}'")
                # add to the list of interfaces for this vrf
                if iface.name not in self.vrfs[vrf_name].interfaces:
                    self.vrfs[vrf_name].interfaces.append(iface.name)
                # assing this vrf name to the interface:
                iface.vrf_name = vrf_name
                # see if this is a routed "vlan-interface" to assign VRF to vlan
                vlan_id = get_vlan_id_from_l3_interface(iface)
                if vlan_id > 0:
                    dprint("    Vlan ID {vlan_id} is part of vrf '{vrf_name}'")
                    vlan = self.get_vlan_by_id(vlan_id=vlan_id)
                    vlan.vrf = vrf_name
            return True

        sub_oid = oid_in_branch(mplsL3VpnIfVpnRouteDistProtocol, oid)
        if sub_oid:
            # sub-oid is <vrf-name-as-oid-encoded>.<if_index>
            # for now we dont care about "val"
            # we cheat, we know last number is ifIndex:
            ifIndex = sub_oid.split('.')[-1]
            vrf_name = self._get_string_from_oid_index(oid_index=sub_oid)
            dprint(f"  mplsL3VpnIfVpnRouteDistProtocol: vrf '{vrf_name}' interface index {ifIndex} = {val}")
            iface = self.get_interface_by_key(key=str(ifIndex))
            if iface:
                dprint(f"    interface '{iface.name}'")
                # add to the list of interfaces for this vrf
                if iface.name not in self.vrfs[vrf_name].interfaces:
                    self.vrfs[vrf_name].interfaces[iface.name] = True
                # assing this vrf name to the interface:
                iface.vrf_name = vrf_name
                # see if this is a routed "vlan-interface" to assign VRF to vlan
                vlan_id = get_vlan_id_from_l3_interface(iface)
                if vlan_id > 0:
                    dprint("    Vlan ID {vlan_id} is part of vrf '{vrf_name}'")
                    vlan = self.get_vlan_by_id(vlan_id=vlan_id)
                    vlan.vrf = vrf_name
            return True

        # we did not parse:
        return False

    def _get_string_from_oid_index(self, oid_index: str) -> str:
        """Get the "string name as index" from a MIB table element.
        This is used as 'index' for a number of MIB table entries.
        First digit is length, the rest the ascii representation of the name.
        eg. "4.78.97.109.101", is the 4-character string "Name" (N=78, a=97, m=109, e=101)

        Note: there are instances where this 'oid string' is followed by more oid numbers
        (e.g. in Vrf Interface membership) so we check the length,
        and break out when that number of chracters is found!

        Args:
            oid_index (str): represents the "oid index" to decode.

        Returns:
            (str): value of the decoded string, or ""
        """
        dprint(f"_get_string_from_oid_index('{oid_index}')")
        value = ""
        try:
            chars = oid_index.split(".")
            length = int(chars.pop(0))  # remove length entry
            dprint(f"  String size: {length}")
            for char in chars:
                value += chr(int(char))  # add the character represented by the ascii number.
                if len(value) == length:
                    dprint(f"  Max size found, string = '{value}'")
                    break
        except Exception as err:
            self.add_log(
                description=f"Error decoding string for oid index '{oid_index}': {err}",
                action=LOG_SNMP_ERROR,
                type=LOG_TYPE_ERROR,
            )
            value = ""  # reset to default, just in case
        return value

    def _find_ethernet_address(self, eth_address):
        """Search for an ethernet address on all interface. Return EthernetAddress() if found.

        Args:
            eth_address (str): the ethernet address to search for.

        Returns:
            EthernetAddress(): the object of the found address, if any
        """
        dprint(f"_find_ethernet_address() for '{eth_address}'")
        for iface in self.interfaces.values():
            if eth_address in iface.eth.keys():
                dprint(f"  Found on interface '{iface.name}'")
                return iface.eth[eth_address]
        return None

    #
    # "Public" interface methods
    #

    """
    Class specific functions
    """

    # Duplicates of connect.connector.Connector() base function:
    # def get_switch_vlans(self) -> dict:
    #     """
    #     Return the vlans defined on this switch
    #     """
    #     return self.vlans
    #
    # def get_vlan_by_id(self, vlan_id: int) -> Vlan:
    #     """
    #     Return the Vlan() object for the given id
    #     """
    #     vlan_id = int(vlan_id)
    #     if vlan_id in self.vlans.keys():
    #         return self.vlans[vlan_id]
    #     return False

    def set_interface_admin_status(self, interface: Interface, new_state: bool) -> bool:
        """
        Set the interface to the requested state (up or down)

        Args:
            interface = Interface() object for the requested port
            new_state = True / False  (enabled/disabled)

        Returns:
            return True on success, False on error and set self.error variables

        """
        if not interface:
            self.error = Error(status=True, description="set_interface_admin_status(): Invalid interface (not set)!")
            return False

        # make sure we cast the proper type here! Ie this needs an Integer()
        status_int = IF_OPER_STATUS_UP if new_state else IF_OPER_STATUS_DOWN
        if self.set(
            oid=f"{ifAdminStatus}.{interface.index}", value=status_int, snmp_type='i', parser=self._parse_mibs_if_table
        ):
            super().set_interface_admin_status(interface=interface, new_state=new_state)
            return True
        return False

    def set_interface_poe_status(self, interface: Interface, new_state: int) -> bool:
        """
        Set the interface Power-over-Ethernet state as given

        Args:
            interface = Interface() object for the requested port
            new_state = POE_PORT_ADMIN_ENABLED or POE_PORT_ADMIN_DISABLED

        Returns:
            return True on success, False on error and set self.error variables
        """
        if not interface:
            self.error = Error(status=True, description="set_interface_poe_status(): Invalid interface (not set)!")
            return False
        # the PoE index is kept in the iface.poe_entry
        if not interface.poe_entry:
            self.error = Error(status=True, description="set_interface_poe_status(): interface has no poe_entry!")
            return False
        # proper status value?
        if new_state != POE_PORT_ADMIN_ENABLED and new_state != POE_PORT_ADMIN_DISABLED:
            self.error = Error(status=True, description=f"set_interface_poe_status(): Invalid status: {new_state}")
            return False

        # make sure we cast the proper type here! Ie this needs an Integer()
        if self.set(
            oid=f"{pethPsePortAdminEnable}.{interface.poe_entry.index}",
            value=new_state,
            snmp_type='i',
            parser=self._parse_mibs_poe_port,
        ):
            super().set_interface_poe_status(interface=interface, new_state=new_state)
            return True
        return False

    def set_interface_description(self, interface: Interface, description: str) -> bool:
        """
        Set a description on an interface.
        return True on success, False on error and set self.error variables
        """
        if not interface:
            self.error = Error(status=True, description="set_interface_description(): Invalid interface (not set)!")
            return False

        # make sure we cast the proper type here! I.e. this needs an string
        if self.set(
            oid=f"{ifAlias}.{interface.index}",
            value=description,
            snmp_type='OCTETSTRING',
            parser=self._parse_mibs_if_x_table,
        ):
            super().set_interface_description(interface=interface, description=description)
            return True
        return False

    def set_interface_untagged_vlan(self, interface: Interface, new_vlan_id: int) -> bool:
        """
        Change the VLAN via the Q-BRIDGE MIB (ie generic)
        return True on success, False on error and set self.error variables
        """
        dprint(f"SnmpConnector.set_interface_untagged_vlan(interface={interface.name}, vlan={new_vlan_id})")
        if not interface:
            dprint("  Invalid interface!, returning False")
            return False
        # now check the Q-Bridge PortID
        if interface.port_id < 0:
            dprint(f"  Invalid interface.port_id ({interface.port_id}), returning False")
            return False
        dprint("   valid interface and port_id")
        old_vlan_id = interface.untagged_vlan
        # set this switch port on the new vlan:
        # Q-BIRDGE mib: VlanIndex = Unsigned32
        dprint("Setting NEW VLAN on port")
        if not self.set(
            oid=f"{dot1qPvid}.{interface.port_id}",
            value=int(new_vlan_id),
            snmp_type='u',
            parser=self._parse_mibs_vlan_related,
        ):
            return False

        # some switches need a little "settling time" here (value is in seconds)
        time.sleep(0.5)

        # should this be using "dot1qVlanCurrentEgressPorts" ?
        #        old_vlan_portlist = PortList()
        #        old_vlan_portlist.from_unicode(snmpval.value)
        #        dprint(f"OLD VLAN Static Egress Ports = {old_vlan_portlist.to_hex_string()}")
        #
        #        # dot1qVlanCurrentEgressPorts Read-Only field! .0. is timestamp.
        #        (error_status, snmpval) = self.get(f"{dot1qVlanCurrentEgressPorts}.0.{old_vlan_id}")

        # Remove port from list of ports on old vlan,
        # i.e. read current Egress PortList bitmap first:
        dprint(f"Reading egress ports:")
        (error_status, snmpval) = self.get(
            f"{dot1qVlanStaticEgressPorts}.{old_vlan_id}", parser=self._parse_mibs_vlan_related
        )
        if error_status:
            # Hmm, not sure what to do
            dprint("  ERROR: reading egress ports!")
            return False

        # now calculate new bitmap by removing this switch port
        old_vlan_portlist = PortList()
        old_vlan_portlist.from_unicode(snmpval.value)
        dprint(f"OLD VLAN Current Egress Ports = {old_vlan_portlist.to_hex_string()}")

        # unset bit for port, i.e. remove from active portlist on vlan:
        old_vlan_portlist[interface.port_id] = 0

        dprint(
            f"Updating OLD VLAN Current Egress Ports with removed port {interface.port_id}, now  = {old_vlan_portlist.to_hex_string()}"
        )

        # now send update to switch:
        # use PySNMP to do this work:
        octet_string = OctetString(hexValue=old_vlan_portlist.to_hex_string())
        try:
            pysnmp = pysnmpHelper(self.switch)
        except Exception as err:
            self.error.status = True
            self.error.description = "Error getting snmp connection object (pysnmpHelper())"
            self.error.details = f"Caught Error: {repr(err)} ({str(type(err))})\n{traceback.format_exc()}"
            dprint("SnmpConnector.set_interface_untagged_vlan() -> False from pysnmpHelper()")
            return False
        if not pysnmp.set(f"{dot1qVlanStaticEgressPorts}.{old_vlan_id}", octet_string):
            self.error.status = True
            self.error.description += "\nError in setting port (dot1qVlanStaticEgressPorts)"
            # copy over the error details from the call:
            self.error.details = pysnmp.error.details
            dprint("SnmpConnector.set_interface_untagged_vlan() -> False from pysnmp.set(dot1qVlanStaticEgressPorts)")
            return False

        # and re-read the dot1qVlanCurrentEgressPorts, all ports
        # tagged/untagged on the old and new vlan
        # note the 0 to hopefully deactivate time filter!
        dprint("Get OLD VLAN Current Egress Ports")
        (error_status, snmpval) = self.get(
            f"{dot1qVlanCurrentEgressPorts}.0.{old_vlan_id}", parser=self._parse_mibs_vlan_related
        )
        dprint("Get NEW VLAN Current Egress Ports")
        (error_status, snmpval) = self.get(
            f"{dot1qVlanCurrentEgressPorts}.0.{new_vlan_id}", parser=self._parse_mibs_vlan_related
        )
        interface.untagged_vlan = new_vlan_id
        dprint("SnmpConnector.set_interface_untagged_vlan() -> True")
        return True

    def vlan_create(self, vlan_id: int, vlan_name: str) -> bool:
        '''
        Create a new vlan on this device. Upon success, this then needs to call the base class for book keeping!

        Note: this uses SNMP dot1qVlanStaticRowStatus set to createAndGo(4). This should work on most devices
        that implement the Q-Bridge MIB. However, some devices may need to set createAndWait(5). If your device
        needs a different sequency, please override this function in your device driver!

        Args:
            vlan_id (int): the vlan id
            vlan_name (str): the name of the vlan

        Returns:
            True on success, False on error and set self.error variables.
        '''

        # this is atomic multi-set action. Full tuples with (OID, value, type) calling ezsnmp:
        oid1 = (f"{dot1qVlanStaticRowStatus}.{vlan_id}", vlan_createAndGo, 'i')
        oid2 = (f"{dot1qVlanStaticName}.{vlan_id}", vlan_name, 's')
        if not self.set_multiple(oid_values=[oid1, oid2]):
            # we leave self.error.details as is!
            return False
        # all OK, now do the book keeping
        Connector.vlan_create(self=self, vlan_id=vlan_id, vlan_name=vlan_name)
        return True

    def vlan_edit(self, vlan_id: int, vlan_name: str) -> bool:
        '''
        Edit the vlan name. Upon success, this then needs to call the base class for book keeping!

        Args:
            vlan_id (int): the vlan id to edit
            vlan_name (str): the new name of the vlan

        Returns:
            True on success, False on error and set self.error variables.
        '''

        # this is atomic multi-set action. Full tuples with (OID, value, type) calling ezsnmp:
        oid1 = (f"{dot1qVlanStaticName}.{vlan_id}", vlan_name, 's')
        if not self.set_multiple(oid_values=[oid1]):
            # we leave self.error.details as is!
            return False
        # all OK, now do the book keeping
        Connector.vlan_edit(self=self, vlan_id=vlan_id, vlan_name=vlan_name)
        return True

    def vlan_delete(self, vlan_id: int) -> bool:
        '''
        Deletel the vlan. Upon success, this then needs to call the base class for book keeping!

        Args:
            vlan_id (int): the vlan id to edit

        Returns:
            True on success, False on error and set self.error variables.
        '''

        # this is atomic multi-set action. Full tuples with (OID, value, type) calling ezsnmp:
        oid1 = (f"{dot1qVlanStaticRowStatus}.{vlan_id}", vlan_destroy, 'i')
        if not self.set_multiple(oid_values=[oid1]):
            # we leave self.error.details as is!
            return False
        # all OK, now do the book keeping
        Connector.vlan_delete(self=self, vlan_id=vlan_id)
        return True


# --- End of SnmpConnector() ---


class SnmpProbeConnector(SnmpConnector):
    """
    This class implements a SNMP Probing connector.
    Here we can implement whatever specifics we need to probe devices to find out what vendor/type they are.
    """

    def get_system_oid(self) -> str:
        """Read the SNMP System OID object. Return as string.

        Return:
            (str): string representing the SNMP system OID

        Exceptions:
            If we cannot read the OID, throw generic exception.
        """
        dprint("get_system_oid()")
        (error_status, retval) = self.get(oid=sysObjectID, parser=self._parse_mibs_system)
        if error_status:
            self.add_log(description=self.error.details, type=LOG_TYPE_ERROR, action=LOG_SNMP_ERROR)
            raise Exception(f"Error getting System OID: {self.error.details}")
        dprint(f"  System OID={retval.value}")
        return retval.value


# --- End of SnmpProbeConnector() --


def oid_in_branch(mib_branch: str, oid: str) -> bool | str:
    """
    Check if a given OID is in the branch, if so, return the 'ending' portion after the mib_branch
    E.g. in many cases, the oid end is the 'ifIndex' or vlan_id, or such.
    mib_branch should contain starting DOT (ezsnmp returns the OID with starting dot), but NOT trailing dot !!!
    """
    # dprint(f"oid_in_branch() checking branch {mib_branch}, oid = {oid}")
    if not isinstance(oid, str):
        dprint("Error: oid not string value")
        return False
    mib_branch += "."  # make sure the OID branch terminates with a . for the next series of data
    oid_len = len(oid)
    branch_len = len(mib_branch)
    if oid_len > branch_len and oid[:branch_len] == mib_branch:  # need to check for trailing .
        return oid[branch_len:]  # get data past the "root" oid + the period (+1)
    return False


def get_switch_enterprise_info(system_oid: str) -> str:
    """
    Return the Enterprise name from the Object ID given
    """
    sub_oid = oid_in_branch(enterprises, system_oid)
    if sub_oid:
        parts = sub_oid.split('.', 1)  # 1 means one split, two elements!
        enterprise_id = int(parts[0])
        # here we go:
        if enterprise_id in enterprise_id_info.keys():
            return enterprise_id_info[enterprise_id]
        else:
            return f"Unknown ({enterprise_id})"
    else:
        # sub oid, ie enterprise data, not found!
        return 'Not found'<|MERGE_RESOLUTION|>--- conflicted
+++ resolved
@@ -1866,46 +1866,31 @@
             if_index = str(parts[0])
             ip = str(parts[1])
             dprint(f"IfIndex={if_index}, IP={ip}")
-            if if_index in self.interfaces.keys():
-                mac_addr = bytes_ethernet_to_string(val)
-                dprint(f"  MAC={mac_addr}")
+            # valid interface ?
+            iface = self.get_interface_by_key(key=if_index)
+            if iface:
+                eth_addr = bytes_ethernet_to_string(val)
+                dprint(f"  MAC={eth_addr}")
                 # see if we can add this to a known ethernet address
                 # this should work on layer-2 (switch) devices, where we have already learned
                 # the ethernet address from the dot1qTpFdbPort tables.
-<<<<<<< HEAD
-                # this maps ethernet address to the switch port, whereas the data here
+                # this maps ethernet address to the switch port interface, whereas the data here
                 # would possibly be the "virtual interface", e.g. interface Vlan100
-                # we map to the phsyical port, if known.
+                # we show the ethernet on the phsyical port, if known.
                 # Note: on pure layer 3, we do not learn ethernets from the switching side.
-                eth_found = False
-=======
-                # on pure layer 3, we do not learn ethernets from the switching side.
->>>>>>> 0992ddf0
-                # time consuming, but useful
-                eth_found = False
-                for iface in self.interfaces.values():
-                    if mac_addr in iface.eth.keys():
-                        dprint(f"  Found in Layer 2 table at '{iface.name}'")
-                        # Found existing MAC addr, adding IP4
-                        iface.eth[mac_addr].address_ip4 = ip
-                        eth_found = True
-                if not eth_found:
+                #
+                # This loops through all interfaces, time consuming, but useful
+                eth = self._find_ethernet_address(eth_address=eth_addr)
+                if eth:
+                    eth.address_ip4 = ip
+                else:
                     dprint("  Eth not found in layer 2, adding from Layer 3 info!")
                     # ethernet not found from the layer 2 tables. Add an entry
-                    iface = self.get_interface_by_key(key=if_index)
-<<<<<<< HEAD
                     # this should never fail, as this was already checked above!
-                    iface.add_learned_ethernet_address(eth_address=mac_addr, ip4_address=ip)
+                    iface.add_learned_ethernet_address(eth_address=eth_addr, ip4_address=ip)
                     self.eth_addr_count += 1
             else:
                 dprint(f"ERROR: interface not found for ifIndex {if_index}")
-=======
-                    if iface:
-                        iface.add_learned_ethernet_address(eth_address=mac_addr, ip4_address=ip)
-                        self.eth_addr_count += 1
-                    else:
-                        dprint(f"ERROR: interface not found for ifIndex '{if_index}'")
->>>>>>> 0992ddf0
 
             return True
 
@@ -1966,15 +1951,15 @@
             if addr_type == IANA_TYPE_IPV4:
                 dprint(f"    IPV4={ip}")
                 if eth:
-                    # known ethernet, go add Ipv4 address
-                    eth.add_ip6_address(ip4_address=ip)
+                    # known ethernet, go add IPv4 address
+                    eth.set_ip4_address(ip4_address=ip)
                 else:
                     # add new ethernet address to this interface:
                     iface.add_learned_ethernet_address(eth_address=eth_addr, ip4_address=ip)
             elif addr_type == IANA_TYPE_IPV6:
                 dprint(f"    IPv6={ip}")
                 if eth:
-                    # known ethernet, go add Ipv4 address
+                    # known ethernet, go add IPv6 address
                     eth.add_ip6_address(ip6_address=ip)
                 else:
                     # add new ethernet address to this interface:
