#
# This file is part of Open Layer 2 Management (OpenL2M).
#
# OpenL2M is free software: you can redistribute it and/or modify it under
# the terms of the GNU General Public License version 3 as published by
# the Free Software Foundation.
#
# This program is distributed in the hope that it will be useful, but WITHOUT
# ANY WARRANTY; without even the implied warranty of MERCHANTABILITY or
# FITNESS FOR A PARTICULAR PURPOSE. See the GNU General Public License for
# more details.  You should have received a copy of the GNU General Public
# License along with OpenL2M. If not, see <http://www.gnu.org/licenses/>.
#
"""
Cisco specific implementation of the SNMP Connection object.
This augments/re-implements some methods found in the base SNMP() class
with Cisco specific ways of doing things...
"""
import random
import time
from django.conf import settings

from switches.models import Log
from switches.constants import *
from switches.connect.classes import *
from switches.connect.snmp import SnmpConnector, oid_in_branch
from switches.utils import *

from .constants import *


class SnmpConnectorCisco(SnmpConnector):
    """
    CISCO specific implementation of the base SNMP class.
    We override various functions as needed for the Cisco way of doing things.
    """

    def __init__(self, request, group, switch):
        # for now, just call the super class
        dprint("CISCO SnmpConnector __init__")
        super().__init__(request, group, switch)
        self.name = "Cisco SnmpConnector"  # what type of class is running!
        self.vendor_name = "Cisco"

    def _parse_oid(self, oid, val):
        """
        Parse a single OID with data returned from a switch through some "get" function
        THIS NEEDS WORK TO IMPROVE PERFORMANCE !!!
        Returns True if we parse the OID and we should cache it!
        """
        dprint(f"CISCO Parsing OID {oid}")

        if_index = oid_in_branch(vmVoiceVlanId, oid)
        if if_index:
            voiceVlanId = int(val)
            iface = self.get_interface_by_key(if_index)
            if iface and voiceVlanId in self.vlans.keys():
                iface.voice_vlan = voiceVlanId
            return True

        """
        Stack-MIB PortId to ifIndex mapping
        """
        stack_port_id = oid_in_branch(portIfIndex, oid)
        if stack_port_id:
            self.stack_port_to_if_index[stack_port_id] = int(val)
            return True

        if self._parse_mibs_cisco_vtp(oid, val):
            return True

        if self._parse_mibs_cisco_poe(oid, val):
            return True

        if self._parse_mibs_cisco_config(oid, val):
            return True

        if self._parse_mibs_cisco_if_opermode(oid, val):
            return True

        if self._parse_mibs_cisco_syslog_msg(oid, val):
            return True

        # if not Cisco specific, call the generic parser
        return super()._parse_oid(oid, val)

    def _get_interface_data(self):
        """
        Implement an override of the interface parsing routine,
        so we can add Cisco specific interface MIBs
        """
        # first call the base class to populate interfaces:
        super()._get_interface_data()

        # now add Comware data, and cache it:
        if self.get_branch_by_name('cL2L3IfModeOper', True, self._parse_mibs_cisco_if_opermode) < 0:
            dprint("Cisco cL2L3IfModeOper returned error!")
            return False

        return True

    def _get_vlan_data(self):
        """
        Implement an override of vlan parsing to read Cisco specific MIB
        Return 1 on success, -1 on failure
        """
        dprint("_get_vlan_data(Cisco)\n")
        # first, read existing vlan id's
        retval = self.get_branch_by_name('vtpVlanState', True, self._parse_mibs_cisco_vtp)
        if retval < 0:
            return retval
        # vlan types are next
        retval = self.get_branch_by_name('vtpVlanType', True, self._parse_mibs_cisco_vtp)
        if retval < 0:
            return retval
        # next, read vlan names
        retval = self.get_branch_by_name('vtpVlanName', True, self._parse_mibs_cisco_vtp)
        if retval < 0:
            return False
        # find out if a port is configured as trunk or not, read port trunk(802.1q tagged) status
        retval = self.get_branch_by_name('vlanTrunkPortDynamicState', True, self._parse_mibs_cisco_vtp)
        if retval < 0:
            return False
        # now, find out if interfaces are access or trunk (tagged) mode
        # this is the actual status, not what is configured; ie NOT trunk if interface is down!!!
        # retval = self.get_branch_by_name(vlanTrunkPortDynamicStatus):  # read port trunk(802.1q tagged) status
        #    dprint("Cisco PORT TRUNK STATUS data FALSE")
        #    return False
        # and read the native vlan for trunked ports
        retval = self.get_branch_by_name('vlanTrunkPortNativeVlan', True, self._parse_mibs_cisco_vtp)  # read trunk native vlan membership
        if retval < 0:
            return False
        # finally, if not trunked, read untagged interfaces vlan membership
        retval = self.get_branch_by_name('vmVlan')
        if retval < 0:
            return False
        # and just for giggles, read Voice vlan
        retval = self.get_branch_by_name('vmVoiceVlanId')
        if retval < 0:
            return False

        return 1

    def _get_known_ethernet_addresses(self):
        """
        Read the Bridge-MIB for known ethernet address on the switch.
        On Cisco switches, you have to append the vlan ID after the v1/2c community,
        eg. public@13 for vlan 13
        Return 1 on success, -1 on failure
        """
        dprint("_get_known_ethernet_addresses(Cisco)\n")
        for vlan_id in self.vlans.keys():
            # little hack for Cisco devices, to see various vlan-specific tables:
            self.vlan_id_context = int(vlan_id)
            com_or_ctx = ''
            if self.switch.snmp_profile.version == SNMP_VERSION_2C:
                # for v2, set community string to "Cisco format"
                com_or_ctx = f"{self.switch.snmp_profile.community}@{vlan_id}"
            else:
                # v3, set context to "Cisco format":
                com_or_ctx = f"vlan-{vlan_id}"
            self._set_snmp_session(com_or_ctx)
            # first map Q-Bridge ports to ifIndexes:
            retval = self.get_branch_by_name('dot1dBasePortIfIndex')
            if retval < 0:
                return retval
            # next, read the known ethernet addresses, and add to the Interfaces
            retval = self.get_branch_by_name('dot1dTpFdbPort', False, self._parse_mibs_dot1d_bridge_eth)
            if retval < 0:
                return False
        # reset the snmp session back!
        self.vlan_id_context = 0
        self._set_snmp_session()
        return True

    def _get_poe_data(self):
        """
        Implement reading Cisco-specific PoE mib.
        Returns 1 on success, -1 on failure
        """
        dprint("_get_poe_data(Cisco)\n")

        # get Cisco Stack MIB port to ifIndex map first
        # this may be used to find the POE port index
        retval = self.get_branch_by_name('portIfIndex')
        if retval < 0:
            return retval

        # check to see if standard PoE MIB is supported
        retval = super()._get_poe_data()
        if retval < 0:
            return retval

        # probe Cisco specific Extended POE mibs to add data
        # this is what is shown via "show power inline" command:
        retval = self.get_branch_by_name('cpeExtPsePortPwrAvailable')
        if retval < 0:
            return retval
        # this is the consumed power, shown in 'show power inline <name> detail'
        retval = self.get_branch_by_name('cpeExtPsePortPwrConsumption')
        if retval < 0:
            return retval
        # max power consumed since interface power reset
        retval = self.get_branch_by_name('cpeExtPsePortMaxPwrDrawn')
        return retval

    def _get_syslog_msgs(self):
        """
        Read the CISCO-SYSLOG-MSG-MIB
        """
        retval = self.get_branch_by_name('ciscoSyslogMIBObjects', True, self._parse_mibs_cisco_syslog_msg)
        if retval < 0:
            self.add_warning("Error getting Cisco Syslog Messages (ciscoSyslogMIBObjects)")
            return 0    # for now

    def _map_poe_port_entries_to_interface(self):
        """
        This function maps the "pethPsePortEntry" indices that are stored in self.poe_port_entries{}
        to interface ifIndex values, so we can store them with the interface and display as needed.
        If we have found the Cisco-Stack-Mib 'portIfIndex' table, we use it to map to ifIndexes.
        If not, we use the generic approach, as it appears the port entry is in the format "modules.port"
        In general, you can generate the interface ending "x/y" from the index by substituting "." for "/"
        E.g. "5.12" from the index becomes "5/12", and you then search for an interface with matching ending
        e.g. GigabitEthernet5/12
        """
        for (pe_index, port_entry) in self.poe_port_entries.items():
            if len(self.stack_port_to_if_index) > 0:
                if pe_index in self.stack_port_to_if_index.keys():
                    if_index = str(self.stack_port_to_if_index[pe_index])
                    iface = self.get_interface_by_key(if_index)
                    if iface:
                        iface.poe_entry = port_entry
                        if port_entry.detect_status == POE_PORT_DETECT_FAULT:
                            warning = f"PoE FAULT status ({port_entry.detect_status} = {poe_status_name[port_entry.detect_status]}) on interface {iface.name}"
                            self.add_warning(warning)
                            # log my activity
                            log = Log(user=self.request.user,
                                      type=LOG_TYPE_ERROR,
                                      ip_address=get_remote_ip(self.request),
                                      action=LOG_PORT_POE_FAULT,
                                      description=warning)
                            log.save()

            else:
                # map "mod.port" to "mod/port"
                end = port_entry.index.replace('.', '/')
                count = len(end)
                for (if_index, iface) in self.interfaces.items():
                    if iface.name[-count:] == end:
                        iface.poe_entry = port_entry
                        if port_entry.detect_status == POE_PORT_DETECT_FAULT:
                            warning = f"PoE FAULT status ({port_entry.status_name}) on interface {iface.name}"
                            self.add_warning(warning)
                            # log my activity
                            log = Log(user=self.request.user,
                                      type=LOG_TYPE_ERROR,
                                      ip_address=get_remote_ip(request),
                                      action=LOG_PORT_POE_FAULT,
                                      description=warning)
                            log.save()
                        break

    def set_interface_untagged_vlan(self, interface, new_vlan_id):
        """
        Override the VLAN change, this is done Cisco specific using the VTP MIB
        Returns True or False
        """
        dprint("set_interface_untagged_vlan(Cisco)")
        if interface:
            if interface.is_tagged:
                # set the TRUNK_NATIVE_VLAN OID:
                retval = self.set(f"{vlanTrunkPortNativeVlan}.{interface.index}", int(new_vlan_id), "i")
            else:
                # regular access mode port:
                retval = self.set(f"{vmVlan}.{interface.index}", int(new_vlan_id), "i")
                if retval < 0:
                    # some Cisco devices want unsigned integer value:
                    retval = self.set(f"{vmVlan}.{interface.index}", int(new_vlan_id), "u")
            if retval == -1:
                return False
            else:
                return True
        # interface not found:
        return False

    def get_more_info(self):
        """
        Implement the get_more_info() class from the base object.
        Does not return anything.
        """
        dprint("get_more_info(Cisco)")
        self.get_branch_by_name('ccmHistory', True, self._parse_mibs_cisco_config)

    def _parse_mibs_cisco_if_opermode(self, oid, val):
        """
        Parse Cisco specific Interface Config MIB for operational mode
        """
        if_index = oid_in_branch(cL2L3IfModeOper, oid)
        if if_index:
            dprint(f"Cisco Interface Operation mode if_index {if_index} mode {val}")
            if int(val) == CISCO_ROUTE_MODE:
                self.set_interface_attribute_by_key(if_index, "is_routed", True)
            return True
        return False

    def _parse_mibs_cisco_poe(self, oid, val):
        """
        Parse Cisco POE Extension MIB database
        """
        # the actual consumed power, shown in 'show power inline <name> detail'
        pe_index = oid_in_branch(cpeExtPsePortPwrConsumption, oid)
        if pe_index:
            if pe_index in self.poe_port_entries.keys():
                self.poe_port_entries[pe_index].power_consumption_supported = True
                self.poe_port_entries[pe_index].power_consumed = int(val)
            return True

        # this is what is shown via 'show power inline interface X' command:
        pe_index = oid_in_branch(cpeExtPsePortPwrAvailable, oid)
        if pe_index:
            if pe_index in self.poe_port_entries.keys():
                self.poe_port_entries[pe_index].power_consumption_supported = True
                self.poe_port_entries[pe_index].power_available = int(val)
            return True

        pe_index = oid_in_branch(cpeExtPsePortMaxPwrDrawn, oid)
        if pe_index:
            if pe_index in self.poe_port_entries.keys():
                self.poe_port_entries[pe_index].power_consumption_supported = True
                self.poe_port_entries[pe_index].max_power_consumed = int(val)
            return True

        return False

    def _parse_mibs_cisco_vtp(self, oid, val):
        """
        Parse Cisco specific VTP MIB
        """
        # vlan id
        vlan_id = int(oid_in_branch(vtpVlanState, oid))
        if vlan_id:
            if (int(val) == 1):
                self.vlans[vlan_id] = Vlan(vlan_id)
            return True

        # vlan type
        vlan_id = int(oid_in_branch(vtpVlanType, oid))
        if vlan_id:
            type = int(val)
            if vlan_id in self.vlans.keys():
                if type == CISCO_VLAN_TYPE_NORMAL:
                    self.vlans[vlan_id].type = VLAN_TYPE_NORMAL
                else:
                    self.vlans[vlan_id].type = type
            return True

        # vlan name
        vlan_id = int(oid_in_branch(vtpVlanName, oid))
        if vlan_id:
            if vlan_id in self.vlans.keys():
                self.vlans[vlan_id].name = str(val)
            return True

        # access or trunk mode configured?
        if_index = oid_in_branch(vlanTrunkPortDynamicState, oid)
        if if_index:
            if(int(val) == VTP_TRUNK_STATE_ON):
                # trunk/tagged port
                self.set_interface_attribute_by_key(if_index, "is_tagged", True)
            return True

        # access or trunk mode actual status?
        # this is the actual status, not what is configured; ie NOT trunk if interface is down!!!
        # if_index = oid_in_branch(vlanTrunkPortDynamicStatus, oid)
        # if if_index:
        #    dprint(f"Cisco PORT TRUNK STATUS ifIndex {if_index} = {val}")
        #    if(int(val) == VTP_PORT_TRUNK_ENABLED):
        #        # trunk/tagged port
        #        dprint("  TRUNKED!")
        #        self.set_interface_attribute_by_key(if_index, "is_tagged", True)
        #    return True

        # if trunk, what is the native mode?
        if_index = oid_in_branch(vlanTrunkPortNativeVlan, oid)
        if if_index:
            # trunk/tagged port native vlan
            iface = self.get_interface_by_key(if_index)
            if iface:
                # make sure this is a trunked interface and vlan is valid
                if iface.is_tagged and int(val) in self.vlans.keys():
                    iface.untagged_vlan = int(val)
                else:
                    dprint("  TRUNK NATIVE found, but NOT TRUNK PORT")
            return True

        if_index = oid_in_branch(vmVlan, oid)
        if if_index:
            iface = self.get_interface_by_key(if_index)
            if iface:
                untagged_vlan = int(val)
                if not iface.is_tagged and untagged_vlan in self.vlans.keys():
                    iface.untagged_vlan = untagged_vlan
                    iface.untagged_vlan_name = self.vlans[untagged_vlan].name
            else:
                dprint("   UNTAGGED VLAN for invalid trunk port")
            return True

        return False

    def _parse_mibs_cisco_config(self, oid, val):
        """
        Parse Cisco specific ConfigMan MIBs for running-config info
        This gets added to the Information tab!
        """
        sub_oid = oid_in_branch(ccmHistoryRunningLastChanged, oid)
        if sub_oid:
            # ticks in 1/100th of a second
            ago = str(datetime.timedelta(seconds=(int(val) / 100)))
            self.add_more_info("Configuration", "Running Last Modified", ago)
            return True

        sub_oid = oid_in_branch(ccmHistoryRunningLastSaved, oid)
        if sub_oid:
            # ticks in 1/100th of a second
            ago = str(datetime.timedelta(seconds=(int(val) / 100)))
            self.add_more_info("Configuration", "Running Last Saved", ago)
            return True

        sub_oid = oid_in_branch(ccmHistoryStartupLastChanged, oid)
        if sub_oid:
            # ticks in 1/100th of a second
            ago = str(datetime.timedelta(seconds=(int(val) / 100)))
            self.add_more_info("Configuration", "Startup Last Changed", ago)
            return True
        return False

    def _parse_mibs_cisco_syslog_msg(self, oid, val):
        """
        Parse Cisco specific Syslog MIB to read syslog messages stored.
        """
        sub_oid = oid_in_branch(clogHistTableMaxLength, oid)
        if sub_oid:
            # this is the max number of syslog messages stored.
            self.syslog_max_msgs = int(val)
            return True

        sub_oid = oid_in_branch(clogHistIndex, oid)
        if sub_oid:
            # this is the index, create a new object.
            # note that not all implementation return this value, as it is implied in the other entries!
            index = int(sub_oid)
            self.syslog_msgs[index] = SyslogMsg(index)
            return True

        sub_oid = oid_in_branch(clogHistFacility, oid)
        if sub_oid:
            # verify we have an object for this index
            index = int(sub_oid)
            if index in self.syslog_msgs.keys():
                self.syslog_msgs[index].facility = val
            else:
                msg = SyslogMsg(index)
                msg.facility = val
                self.syslog_msgs[index] = msg
            return True

        # from this point on we "should" have the object created!
        sub_oid = oid_in_branch(clogHistSeverity, oid)
        if sub_oid:
            # verify we have an object for this index
            index = int(sub_oid)
            if index in self.syslog_msgs.keys():
                self.syslog_msgs[index].severity = int(val)
            else:
                # be save, create; "should" never happen
                msg = SyslogMsg(index)
                msg.severity = int(val)
                self.syslog_msgs[index] = msg
            return True

        sub_oid = oid_in_branch(clogHistMsgName, oid)
        if sub_oid:
            # verify we have an object for this index
            index = int(sub_oid)
            if index in self.syslog_msgs.keys():
                self.syslog_msgs[index].name = val
            else:
                # be save, create; "should" never happen
                msg = SyslogMsg(index)
                msg.name = val
                self.syslog_msgs[index] = msg
            return True

        sub_oid = oid_in_branch(clogHistMsgText, oid)
        if sub_oid:
            # verify we have an object for this index
            index = int(sub_oid)
            if index in self.syslog_msgs.keys():
                self.syslog_msgs[index].message = val
            else:
                # be save, create; "should" never happen
                msg = SyslogMsg(index)
                msg.message = val
                self.syslog_msgs[index] = msg
            return True

        sub_oid = oid_in_branch(clogHistTimestamp, oid)
        if sub_oid:
            # verify we have an object for this index
            index = int(sub_oid)
            # val is sysUpTime value when message was generated, ie. timetick!
            timetick = int(val)
            if index in self.syslog_msgs.keys():
                # approximate / calculate the datetime value:
                # msg timestamp = time when sysUpTime was read minus seconds between sysUptime and msg timetick
                dprint(f"TIMES ARE: {self.time}  {self.sys_uptime}  {timetick}")
                self.syslog_msgs[index].datetime = datetime.datetime.fromtimestamp(self.time - int((self.sys_uptime - timetick)/100))
            else:
                # be save, create; "should" never happen
                msg = SyslogMsg(index)
                # approximate / calculate the datetime value:
                # msg time = time when sysUpTime was read minus seconds between sysUptime and msg timetick
                msg.datetime = datetime.datetime.fromtimestamp(self.time - int((self.sys_uptime - timetick)/100))
                self.syslog_msgs[index] = msg
            return True

        return False

    def can_save_config(self):
        """
        If True, this instance can save the running config to startup
        Ie. "write mem" is implemented via an SNMP interfaces
        """
        return True

    def save_running_config(self):
        """
        Cisco interface to save the current config to startup
        Returns 0 is this succeeds, -1 on failure. self.error() will be set in that case
        """
        dprint("\nCISCO save_running_config()\n")
        # set this OID, but do not update local cache.
<<<<<<< HEAD
        return self.set(ciscoWriteMem, int(1), 'i', False)
=======
        # first try old method, prios to IOS 12. This work on older 29xx and similar switches
        retval = self._set(oid=ciscoWriteMem, value=int(1), snmp_type='i', update_oidcache=False)
        if retval == -1:
            # error occured, most likely timeout. Try Cisco-CONFIG-COPY mib
            dprint("   Trying CONFIG-COPY method")
            some_number = random.randint(1, 254)
            # first, set source to running config
            retval = self._set(oid=f"{ccCopySourceFileType}.{some_number}",
                               value=int(runningConfig),
                               snmp_type='i',
                               update_oidcache=False)
            # next, set destination to startup co -=nfig
            retval = self._set(oid=f"{ccCopyDestFileType}.{some_number}",
                               value=int(startupConfig),
                               snmp_type="i",
                               update_oidcache=False)
            # and then activate the copy:
            retval = self._set(oid=f"{ccCopyEntryRowStatus}.{some_number}",
                               value=int(rowStatusActive),
                               snmp_type="i",
                               update_oidcache=False)
            # now wait for this row to return success or fail:
            waittime = settings.CISCO_WRITE_MEM_MAX_WAIT
            while(waittime):
                time.sleep(1)
                (error_status, snmp_ret) = self._get(oid=f"{ccCopyState}.{some_number}",
                                                     update_oidcache=False)
                if error_status:
                    break
                if int(snmp_ret.value) == copyStateSuccess:
                    # write completed, so we are done!
                    return 0
                if int(snmp_ret.value) == copyStateFailed:
                    break
                waittime -= 1

            # we timed-out, or errored-out
            self.error.status = True
            if error_status:
                self.error.description = "SNMP get copy-status returned error! (no idea why?)"
            elif snmp_ret.value == copyStateFailed:
                self.error.description = "Copy running to startup failed!"
            elif snmp_ret.value == copyStateRunning:
                self.error.description = "Copy running to startup not completed yet! (huh?)"
            elif snmp_ret.value == copyStateWaiting:
                self.error.description = "Copy running to startup still waiting! (for what?)"
            # log error
            log = Log(user=self.request.user,
                      type=LOG_TYPE_ERROR,
                      ip_address=get_remote_ip(self.request),
                      action=LOG_SAVE_SWITCH,
                      description=self.error.description)
            log.save()
            # return error status
            return -1

        # the original or new-style write-mem worked.
        return 0
>>>>>>> afc83a1d
<|MERGE_RESOLUTION|>--- conflicted
+++ resolved
@@ -540,9 +540,6 @@
         """
         dprint("\nCISCO save_running_config()\n")
         # set this OID, but do not update local cache.
-<<<<<<< HEAD
-        return self.set(ciscoWriteMem, int(1), 'i', False)
-=======
         # first try old method, prios to IOS 12. This work on older 29xx and similar switches
         retval = self._set(oid=ciscoWriteMem, value=int(1), snmp_type='i', update_oidcache=False)
         if retval == -1:
@@ -600,5 +597,4 @@
             return -1
 
         # the original or new-style write-mem worked.
-        return 0
->>>>>>> afc83a1d
+        return 0